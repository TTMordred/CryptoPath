{
  "name": "test",
  "version": "0.1.0",
  "private": true,
  "scripts": {
    "dev": "next dev --turbopack",
    "build": "next build",
    "start": "next start",
    "lint": "next lint"
  },
  "dependencies": {
    "@radix-ui/react-accordion": "^1.2.3",
    "@radix-ui/react-alert-dialog": "^1.1.6",
    "@radix-ui/react-aspect-ratio": "^1.1.2",
    "@radix-ui/react-avatar": "^1.1.3",
    "@radix-ui/react-checkbox": "^1.1.4",
    "@radix-ui/react-context-menu": "^2.2.6",
    "@radix-ui/react-dropdown-menu": "^2.1.6",
    "@radix-ui/react-hover-card": "^1.1.6",
    "@radix-ui/react-label": "^2.1.2",
    "@radix-ui/react-menubar": "^1.1.6",
    "@radix-ui/react-navigation-menu": "^1.2.5",
    "@radix-ui/react-popover": "^1.1.6",
    "@radix-ui/react-progress": "^1.1.2",
    "@radix-ui/react-radio-group": "^1.2.3",
    "@radix-ui/react-scroll-area": "^1.2.3",
    "@radix-ui/react-select": "^2.1.6",
    "@radix-ui/react-separator": "^1.1.2",
    "@radix-ui/react-slider": "^1.2.3",
    "@radix-ui/react-slot": "^1.1.2",
    "@radix-ui/react-switch": "^1.1.3",
    "@radix-ui/react-tabs": "^1.1.3",
    "@radix-ui/react-toast": "^1.2.6",
    "@radix-ui/react-toggle-group": "^1.1.2",
    "@radix-ui/react-tooltip": "^1.1.8",
    "@safe-global/safe-apps-provider": "^0.18.5",
    "@safe-global/safe-apps-sdk": "^8.1.0",
    "@tanstack/react-query": "^5.67.1",
    "@web3-onboard/coinbase": "^2.4.2",
    "@web3-onboard/dcent": "^2.2.10",
    "@web3-onboard/frontier": "^2.1.1",
    "@web3-onboard/gnosis": "^2.3.2",
    "@web3-onboard/infinity-wallet": "^2.1.1",
    "@web3-onboard/injected-wallets": "^2.11.3",
    "@web3-onboard/magic": "^2.2.1",
    "@web3-onboard/okx": "^2.0.0",
    "@web3-onboard/react": "^2.11.0",
    "@web3-onboard/sequence": "^2.1.1",
    "@web3-onboard/taho": "^2.1.1",
    "@web3-onboard/trezor": "^2.4.7",
    "@web3-onboard/trust": "^2.1.2",
    "@web3-onboard/walletconnect": "^2.6.2",
    "aos": "^2.3.4",
    "axios": "^1.7.9",
    "class-variance-authority": "^0.7.1",
    "clsx": "^2.1.1",
    "cmdk": "^1.0.4",
    "eccrypto": "^1.1.6",
    "embla-carousel-react": "^8.5.2",
    "eth-crypto": "^2.7.0",
    "ethers": "^5.7.2",
    "framer-motion": "^12.4.7",
    "input-otp": "^1.4.2",
    "loading-spinner": "^1.2.1",
    "lucide-react": "^0.475.0",
    "neo4j-driver": "^5.28.1",
    "next": "^15.2.0",
    "nodemailer": "^6.10.0",
    "particles.js": "^2.0.0",
    "pino-pretty": "^13.0.0",
    "react": "^19.0.0",
    "react-day-picker": "^9.5.1",
    "react-dom": "^19.0.0",
    "react-force-graph-2d": "^1.27.0",
    "react-hook-form": "^7.54.2",
    "react-hot-toast": "^2.5.2",
    "react-icons": "^5.4.0",
    "react-resizable-panels": "^2.1.7",
<<<<<<< HEAD
    "react-router-dom": "^7.3.0",
=======
    "react-router-dom": "^7.2.0",
>>>>>>> c6c09f0c
    "recharts": "^2.15.1",
    "sonner": "^2.0.1",
    "tailwind-merge": "^3.0.1",
    "tailwindcss-animate": "^1.0.7",
    "vaul": "^1.1.2"
  },
  "devDependencies": {
    "@eslint/eslintrc": "^3",
    "@types/aos": "^3.0.7",
    "@types/node": "^20",
    "@types/nodemailer": "^6.4.17",
    "@types/react": "^19",
    "@types/react-dom": "^19",
    "@types/react-router-dom": "^5.3.3",
    "eslint": "^9",
    "eslint-config-next": "15.1.6",
    "postcss": "^8",
    "tailwindcss": "^3.4.1",
    "typescript": "^5"
  }
}<|MERGE_RESOLUTION|>--- conflicted
+++ resolved
@@ -76,11 +76,7 @@
     "react-hot-toast": "^2.5.2",
     "react-icons": "^5.4.0",
     "react-resizable-panels": "^2.1.7",
-<<<<<<< HEAD
-    "react-router-dom": "^7.3.0",
-=======
     "react-router-dom": "^7.2.0",
->>>>>>> c6c09f0c
     "recharts": "^2.15.1",
     "sonner": "^2.0.1",
     "tailwind-merge": "^3.0.1",
