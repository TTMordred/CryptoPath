import { toast } from "sonner";
import axios from 'axios';
import { ethers } from 'ethers';
import {
  fetchContractCollectionInfo,
  fetchNFTData,
  fetchContractNFTs,
  fetchOwnedNFTs,
  NFTMetadata,
  POPULAR_NFT_COLLECTIONS
} from './nftContracts';
import {
  CollectionNFT,
  CollectionNFTsResponse
} from './alchemyNFTApi';
import { getChainProvider, getExplorerUrl, ChainConfig, chainConfigs } from './chainProviders';

// Environment variables for API keys
const ALCHEMY_API_KEY = process.env.NEXT_PUBLIC_ALCHEMY_API_KEY || 'demo';
const BSCSCAN_API_KEY = process.env.BSCSCAN_API_KEY || '1QGN2GHNEPT6CQP854TVBH24C85714ETC5';
const MORALIS_API_KEY = process.env.NEXT_PUBLIC_MORALIS_API_KEY || '';

<<<<<<< HEAD
// Helper interface for BSCScan API response
interface BSCTransactionResponse {
  status: string;
  message: string;
  result: Array<{
    tokenID: string;
    tokenName?: string;
    blockNumber: string;
  }> | string;
}
=======
// Default pagination settings
const DEFAULT_PAGE_SIZE = 20;
>>>>>>> 9f31acf9

// Cache for collection data to reduce API calls
const collectionsCache = new Map<string, any>();
const nftCache = new Map<string, {
  data: CollectionNFT[];
  totalCount: number;
  timestamp: number;
  expires: number;
}>();
const collectionNFTsCache = new Map<string, {timestamp: number, nfts: CollectionNFT[]}>();

// Cache TTL in milliseconds (10 minutes)
const CACHE_TTL = 10 * 60 * 1000;

/**
 * Chain ID to network mapping for API endpoints
 */
const CHAIN_ID_TO_NETWORK: Record<string, string> = {
  '0x1': 'eth-mainnet',
  '0x5': 'eth-goerli',
  '0xaa36a7': 'eth-sepolia',
  '0x89': 'polygon-mainnet',
  '0x13881': 'polygon-mumbai',
  '0xa': 'optimism-mainnet',
  '0xa4b1': 'arbitrum-mainnet',
  '0x38': 'bsc-mainnet',
  '0x61': 'bsc-testnet',
};

/**
 * Enhanced collection metadata
 */
export interface CollectionMetadata {
  id: string;
  name: string;
  symbol: string;
  description: string;
  imageUrl: string;
  bannerImageUrl?: string;
  totalSupply: string;
  floorPrice?: string;
  volume24h?: string;
  chain: string;
  contractAddress: string;
  verified?: boolean;
  category?: string;
  featured?: boolean;
  standard?: string;
  creatorAddress?: string;
  owners?: number;
  website?: string;
  discord?: string;
  twitter?: string;
}

/**
 * Fetch NFT collection information with caching
 */
export async function fetchCollectionInfo(contractAddress: string, chainId: string): Promise<CollectionMetadata> {
  // Create a cache key
  const cacheKey = `${chainId}-${contractAddress.toLowerCase()}`;
  
  // Check cache first
  if (collectionsCache.has(cacheKey)) {
    return collectionsCache.get(cacheKey);
  }
  
  try {
    // Try to fetch from blockchain first
    const contractInfo = await fetchContractCollectionInfo(contractAddress, chainId);
    
    // Try Alchemy for additional metadata
    let alchemyData = null;
    try {
      const network = CHAIN_ID_TO_NETWORK[chainId as keyof typeof CHAIN_ID_TO_NETWORK] || 'eth-mainnet';
      const apiUrl = `https://${network}.g.alchemy.com/nft/v2/${ALCHEMY_API_KEY}/getContractMetadata`;
      const url = new URL(apiUrl);
      url.searchParams.append('contractAddress', contractAddress);
      
      const response = await fetch(url.toString());
      if (response.ok) {
        alchemyData = await response.json();
      }
    } catch (err) {
      console.warn("Alchemy metadata fetch failed:", err);
    }
    
    // Try marketplace data lookup for floor price, etc.
    const marketData = await fetchMarketplaceData(contractAddress, chainId);
    
    // Combine all data sources
    const metadata: CollectionMetadata = {
      id: contractAddress.toLowerCase(),
      name: contractInfo.name || 'Unknown Collection',
      symbol: contractInfo.symbol || '',
      description: alchemyData?.contractMetadata?.openSea?.description || '',
      imageUrl: alchemyData?.contractMetadata?.openSea?.imageUrl || '/fallback-collection-logo.png',
      bannerImageUrl: alchemyData?.contractMetadata?.openSea?.bannerImageUrl || '',
      totalSupply: contractInfo.totalSupply || '0',
      floorPrice: marketData?.floorPrice || '0',
      volume24h: marketData?.volume24h || '0',
      chain: chainId,
      contractAddress: contractAddress.toLowerCase(),
      verified: alchemyData?.contractMetadata?.openSea?.safelistRequestStatus === 'verified',
      category: alchemyData?.contractMetadata?.openSea?.category || 'Art',
      featured: false,
      standard: contractInfo.standard || 'ERC721',
      creatorAddress: alchemyData?.contractMetadata?.openSea?.creator || '',
      website: alchemyData?.contractMetadata?.openSea?.externalUrl || '',
      discord: alchemyData?.contractMetadata?.openSea?.discordUrl || '',
      twitter: alchemyData?.contractMetadata?.openSea?.twitterUsername 
        ? `https://twitter.com/${alchemyData.contractMetadata.openSea.twitterUsername}` 
        : '',
    };
    
    // Save to cache
    collectionsCache.set(cacheKey, metadata);
    
    return metadata;
  } catch (error) {
    console.error('Error fetching collection information:', error);
    toast.error("Failed to load collection info");
    
    // Return a minimal fallback
    return {
      id: contractAddress.toLowerCase(),
      name: 'Unknown Collection',
      symbol: '',
      description: '',
      imageUrl: '/fallback-collection-logo.png',
      totalSupply: '0',
      chain: chainId,
      contractAddress: contractAddress.toLowerCase(),
      standard: 'ERC721'
    };
  }
}

/**
 * Fetch marketplace data (floor price, volume, etc.)
 */
async function fetchMarketplaceData(contractAddress: string, chainId: string) {
  // In a real implementation, this would query APIs like OpenSea, Blur, or LooksRare
  // For now, return mock data based on known collections
  
  // Mock data for popular collections
  const popularCollections = POPULAR_NFT_COLLECTIONS[chainId as keyof typeof POPULAR_NFT_COLLECTIONS] || [];
  const isPopular = popularCollections.some(c => 
    c.address.toLowerCase() === contractAddress.toLowerCase()
  );
  
  if (isPopular) {
    // For Ethereum collections
    if (chainId === '0x1') {
      if (contractAddress.toLowerCase() === '0xbc4ca0eda7647a8ab7c2061c2e118a18a936f13d') {
        // BAYC
        return { floorPrice: '30.5', volume24h: '450.23' };
      } else if (contractAddress.toLowerCase() === '0xed5af388653567af2f388e6224dc7c4b3241c544') {
        // Azuki
        return { floorPrice: '8.75', volume24h: '175.45' };
      } else if (contractAddress.toLowerCase() === '0x60e4d786628fea6478f785a6d7e704777c86a7c6') {
        // MAYC
        return { floorPrice: '10.2', volume24h: '250.15' };
      }
    }
    
    // For BNB Chain collections
    if (chainId === '0x38') {
      if (contractAddress.toLowerCase() === '0x0a8901b0e25deb55a87524f0cc164e9644020eba') {
        // Pancake Squad
        return { floorPrice: '2.5', volume24h: '35.7' };
      }
    }
    
    // For testnet collections
    if (chainId === '0x61' && contractAddress.toLowerCase() === '0x2ff12fe4b3c4dea244c4bdf682d572a90df3b551') {
      // CryptoPath Genesis
      return { floorPrice: '10.0', volume24h: '150.5' };
    }
  }
  
  // For other collections, generate some random but realistic data
  const baseFloorPrice = chainId === '0x1' ? (0.1 + Math.random() * 2) : (0.05 + Math.random());
  const baseVolume = baseFloorPrice * (10 + Math.random() * 100);
  
  return {
    floorPrice: baseFloorPrice.toFixed(3),
    volume24h: baseVolume.toFixed(2)
  };
}

/**
 * Helper function to fetch NFT data from BSCScan
 */
async function fetchBSCNFTs(
  contractAddress: string,
  chainId: string,
  page: number = 1,
  pageSize: number = 20
): Promise<{ nfts: NFTMetadata[]; totalCount: number }> {
  interface BSCApiResponse {
    status: string;
    message: string;
    result: Array<{
      tokenID: string;
      tokenName?: string;
      blockNumber: string;
    }> | string;
  }

  const baseUrl = chainId === '0x38'
    ? 'https://api.bscscan.com/api'
    : 'https://api-testnet.bscscan.com/api';

  const queryParams = new URLSearchParams({
    module: 'token',
    action: 'tokennfttx',
    contractaddress: contractAddress,
    page: page.toString(),
    offset: pageSize.toString(),
    startblock: '0',
    endblock: '999999999',
    sort: 'desc',
    apikey: BSCSCAN_API_KEY
  });

  let retries = 3;
  while (retries > 0) {
    try {
      const response = await fetch(`${baseUrl}?${queryParams.toString()}`);
      const data: BSCApiResponse = await response.json();

      // Handle API errors
      if (!response.ok) {
        throw new Error(`BSCScan API request failed with status ${response.status}`);
      }

      if (data.status === '0') {
        if (typeof data.result === 'string') {
          const errorMsg = data.result;
          if (errorMsg.toLowerCase().includes('rate limit')) {
            retries--;
            if (retries > 0) {
              await new Promise(resolve => setTimeout(resolve, 1000));
              continue;
            }
          }
          if (errorMsg === 'No transactions found') {
            return { nfts: [], totalCount: 0 };
          }
          throw new Error(`BSCScan API error: ${errorMsg}`);
        }
        throw new Error(`BSCScan API error: ${data.message}`);
      }

      if (!Array.isArray(data.result)) {
        throw new Error('Invalid response format from BSCScan API');
      }

      // Process valid response
      const transactions = data.result.map(tx => ({
        tokenID: tx.tokenID,
        tokenName: tx.tokenName,
        blockNumber: tx.blockNumber
      }));

      const uniqueTokenIds = [...new Set(transactions.map(tx => tx.tokenID))];
      const nftPromises = uniqueTokenIds.map(tokenId =>
        fetchNFTData(contractAddress, tokenId, chainId)
      );
      
      const fetchedNfts = await Promise.all(nftPromises);
      const validNfts = fetchedNfts.filter((nft): nft is NFTMetadata => nft !== null);
      
      return {
        nfts: validNfts,
        totalCount: validNfts.length
      };
    } catch (error) {
      retries--;
      if (retries === 0) {
        console.error('Error fetching BSC NFTs:', error);
        throw error;
      }
      await new Promise(resolve => setTimeout(resolve, 1000));
    }
  }

  throw new Error('Failed to fetch BSC NFTs after all retries');
}

    volume24h: baseVolume.toFixed(2)
  };
}

/**
 * Fetch NFTs for a specific collection with pagination and filtering
 */
export async function fetchCollectionNFTs(
  contractAddress: string,
  chainId: string,
  options: {
    page?: number,
    pageSize?: number,
    sortBy?: string,
    sortDirection?: 'asc' | 'desc',
    searchQuery?: string,
    attributes?: Record<string, string[]>
  } = {}
): Promise<{
  nfts: NFTMetadata[],
  totalCount: number,
  pageKey?: string
}> {
  const {
    page = 1,
    pageSize = 20,
    sortBy = 'tokenId',
    sortDirection = 'asc',
    searchQuery = '',
    attributes = {}
  } = options;

  try {
    let nfts: NFTMetadata[] = [];
    let totalCount = 0;

    // Check if it's a well-known collection for direct fetching
    const useDirectFetching = [
      '0x2ff12fe4b3c4dea244c4bdf682d572a90df3b551', // CryptoPath Genesis
      '0x7c09282c24c363073e0f30d74c301c312e5533ac'  // Demo collection
    ].includes(contractAddress.toLowerCase());

    if (useDirectFetching) {
      const cacheKey = `${chainId}-${contractAddress.toLowerCase()}-nfts`;
      const cachedData = collectionNFTsCache.get(cacheKey);

      if (cachedData && (Date.now() - cachedData.timestamp < CACHE_TTL)) {
        nfts = cachedData.nfts;
      } else {
        const startIndex = (page - 1) * pageSize;
        nfts = await fetchContractNFTs(contractAddress, chainId, startIndex, pageSize);
        collectionNFTsCache.set(cacheKey, { timestamp: Date.now(), nfts });
      }

      totalCount = nfts.length > 0
        ? parseInt(await fetchCollectionInfo(contractAddress, chainId).then(info => info.totalSupply))
        : 0;

    } else if (chainId === '0x38' || chainId === '0x61') {
      try {
        const bscResult = await fetchBSCNFTs(contractAddress, chainId, page, pageSize);
        nfts = bscResult.nfts;
        totalCount = bscResult.totalCount;
      } catch (error) {
        console.error('Error fetching BSC NFTs:', error);
        toast.error("Failed to fetch NFTs from BSCScan");
        nfts = [];
        totalCount = 0;
      }
    } else {
      // Other chains use Alchemy API
      const network = CHAIN_ID_TO_NETWORK[chainId as keyof typeof CHAIN_ID_TO_NETWORK] || 'eth-mainnet';
      const apiUrl = new URL(`https://${network}.g.alchemy.com/nft/v2/${ALCHEMY_API_KEY}/getNFTsForCollection`);
      
      apiUrl.searchParams.append('contractAddress', contractAddress);
      apiUrl.searchParams.append('withMetadata', 'true');
      apiUrl.searchParams.append('startToken', ((page - 1) * pageSize).toString());
      apiUrl.searchParams.append('limit', pageSize.toString());

      const alchemyResponse = await fetch(apiUrl.toString());
      if (!alchemyResponse.ok) {
        throw new Error(`Alchemy API request failed with status ${alchemyResponse.status}`);
      }

      const alchemyData = await alchemyResponse.json();
      nfts = alchemyData.nfts.map((nft: any) => ({
        id: `${contractAddress.toLowerCase()}-${nft.id.tokenId || ''}`,
        tokenId: nft.id.tokenId || '',
        name: nft.title || `NFT #${parseInt(nft.id.tokenId || '0', 16).toString()}`,
        description: nft.description || '',
        imageUrl: nft.media?.[0]?.gateway || '',
        attributes: nft.metadata?.attributes || [],
        chain: chainId
      }));

      totalCount = alchemyData.totalCount || nfts.length;
    }

    // Apply filtering and sorting
    if (searchQuery) {
      const query = searchQuery.toLowerCase();
      nfts = nfts.filter(nft =>
        nft.name.toLowerCase().includes(query) ||
        nft.tokenId.toLowerCase().includes(query) ||
        nft.description?.toLowerCase().includes(query)
      );
    }

    if (Object.keys(attributes).length > 0) {
      nfts = nfts.filter(nft => {
        for (const [traitType, values] of Object.entries(attributes)) {
          if (!Array.isArray(values) || values.length === 0) continue;
          const nftAttribute = nft.attributes?.find(attr => attr.trait_type === traitType);
          if (!nftAttribute || !values.includes(nftAttribute.value)) {
            return false;
          }
        }
        return true;
      });
    }

    if (sortBy && sortDirection) {
      nfts.sort((a: NFTMetadata, b: NFTMetadata) => {
        if (sortBy === 'tokenId') {
          const idA = parseInt(a.tokenId, 16) || 0;
          const idB = parseInt(b.tokenId, 16) || 0;
          return sortDirection === 'asc' ? idA - idB : idB - idA;
        }
        // name sort
        return sortDirection === 'asc'
          ? (a.name || '').localeCompare(b.name || '')
          : (b.name || '').localeCompare(a.name || '');
      });
    }

    return { nfts, totalCount };
  } catch (error) {
    console.error(`Error fetching NFTs for collection ${contractAddress}:`, error);
    toast.error("Failed to load collection NFTs");
    return { nfts: [], totalCount: 0 };
  }
      
      if (!response.ok) {
        throw new Error(`API request failed with status ${response.status}`);
      }
      
      const data = await response.json();
      
      // Map Alchemy data to our format
      nfts = data.nfts.map((nft: any) => ({
        id: `${contractAddress.toLowerCase()}-${nft.id.tokenId || ''}`,
        tokenId: nft.id.tokenId || '',
        name: nft.title || `NFT #${parseInt(nft.id.tokenId || '0', 16).toString()}`,
        description: nft.description || '',
        imageUrl: nft.media?.[0]?.gateway || '',
        attributes: nft.metadata?.attributes || [],
        chain: chainId
      }));
      
      totalCount = data.totalCount || nfts.length;
    }
    
    // Apply search filtering
    if (searchQuery) {
      const query = searchQuery.toLowerCase();
      nfts = nfts.filter(nft => 
        nft.name.toLowerCase().includes(query) || 
        nft.tokenId.toLowerCase().includes(query) ||
        nft.description?.toLowerCase().includes(query)
      );
    }
    
    // Apply attribute filtering
    if (Object.keys(attributes).length > 0) {
      nfts = nfts.filter(nft => {
        for (const [traitType, values] of Object.entries(attributes)) {
          if (values.length === 0) continue;
          
          const nftAttribute = nft.attributes?.find(attr => attr.trait_type === traitType);
          if (!nftAttribute || !values.includes(nftAttribute.value)) {
            return false;
          }
        }
        return true;
      });
    }
    
    // Apply sorting
    nfts.sort((a, b) => {
      if (sortBy === 'tokenId') {
        const idA = parseInt(a.tokenId, 16) || 0;
        const idB = parseInt(b.tokenId, 16) || 0;
        return sortDirection === 'asc' ? idA - idB : idB - idA;
      } else if (sortBy === 'name') {
        return sortDirection === 'asc' 
          ? a.name.localeCompare(b.name)
          : b.name.localeCompare(a.name);
      }
      // Add more sort options as needed
      return 0;
    });
    
    return {
      nfts,
      totalCount,
      pageKey: undefined // Alchemy might return a pageKey for pagination
    };
  } catch (error) {
    console.error(`Error fetching NFTs for collection ${contractAddress}:`, error);
    toast.error("Failed to load collection NFTs");
    return { nfts: [], totalCount: 0 };
  }
}

/**
 * Fetch user-owned NFTs across all collections
 */
export async function fetchUserNFTs(address: string, chainId: string, pageKey?: string): Promise<{
  ownedNfts: any[],
  totalCount: number,
  pageKey?: string
}> {
  if (!address) {
    throw new Error("Address is required to fetch NFTs");
  }

  const network = CHAIN_ID_TO_NETWORK[chainId as keyof typeof CHAIN_ID_TO_NETWORK] || 'eth-mainnet';
  
  try {
    const apiUrl = `https://${network}.g.alchemy.com/nft/v2/${ALCHEMY_API_KEY}/getNFTs`;
    const url = new URL(apiUrl);
    url.searchParams.append('owner', address);
    url.searchParams.append('withMetadata', 'true');
    url.searchParams.append('excludeFilters[]', 'SPAM');
    url.searchParams.append('pageSize', '100');
    
    if (pageKey) {
      url.searchParams.append('pageKey', pageKey);
    }

    const response = await fetch(url.toString());
    
    if (!response.ok) {
      throw new Error(`API request failed with status ${response.status}`);
    }

    return await response.json();
  } catch (error) {
    console.error(`Error fetching NFTs for ${address}:`, error);
    toast.error("Failed to load NFTs");
    return { ownedNfts: [], totalCount: 0 };
  }
}

/**
 * Fetch popular NFT collections for a specific chain
 */
export async function fetchPopularCollections(chainId: string): Promise<CollectionMetadata[]> {
  try {
    const cacheKey = `popular-collections-${chainId}`;
    
    // Check cache first
    if (collectionsCache.has(cacheKey)) {
      return collectionsCache.get(cacheKey);
    }
    
    // Get list of popular collection addresses for this chain
    const popularAddresses = POPULAR_NFT_COLLECTIONS[chainId as keyof typeof POPULAR_NFT_COLLECTIONS] || [];
    
    if (!popularAddresses || (popularAddresses.length as number) === 0) {
      return [];
    }
    
    // Fetch detailed info for each collection
    const collectionPromises = popularAddresses.map(async (collection) => {
      const collectionInfo = await fetchCollectionInfo(collection.address, chainId);
      
      // Add extra details that might be missing from the base fetch
      return {
        ...collectionInfo,
        name: collection.name || collectionInfo.name,
        description: collection.description || collectionInfo.description,
        // For our special CryptoPath collection on BNB Testnet
        ...(collection.address.toLowerCase() === '0x2ff12fe4b3c4dea244c4bdf682d572a90df3b551' && chainId === '0x61' ? {
          featured: true,
          imageUrl: '/Img/logo/cryptopath.png',
          bannerImageUrl: '/Img/logo/logo4.svg'
        } : {})
      };
    });
    
    const collections = await Promise.all(collectionPromises);
    
    // Cache the results
    collectionsCache.set(cacheKey, collections);
    
    return collections;
  } catch (error) {
    console.error('Error fetching popular collections:', error);
    toast.error("Failed to load popular collections");
    return [];
  }
}

/**
 * Fetch marketplace trading history for an NFT
 */
export async function fetchTradeHistory(
  contractAddress: string,
  tokenId?: string,
  chainId: string = '0x1'
): Promise<any[]> {
  // This would normally connect to a blockchain indexer service
  // For now, return mock data
  
  // Generate realistic mock data based on contract and token
  const now = Date.now();
  const history = [];
  const events = ['Sale', 'Transfer', 'Mint', 'List'];
  const priceBase = tokenId ? 
    (parseInt(tokenId, 16) % 100) / 10 + 0.5 : // Use tokenId to generate a base price
    5 + Math.random() * 15; // Random base price for collection
  
  // Special handling for known collections to make data more realistic
  let isSpecialCollection = false;
  
  if (chainId === '0x1') {
    if (contractAddress.toLowerCase() === '0xbc4ca0eda7647a8ab7c2061c2e118a18a936f13d') {
      // BAYC
      isSpecialCollection = true;
      const bayc_events = [
        {
          id: '1',
          event: 'Sale',
          price: (75 + Math.random() * 20).toFixed(2),
          timestamp: new Date(now - 1000 * 60 * 60 * 24 * 2).toISOString(),
        },
        {
          id: '2',
          event: 'Sale',
          price: (60 + Math.random() * 15).toFixed(2),
          timestamp: new Date(now - 1000 * 60 * 60 * 24 * 30).toISOString(),
        },
        {
          id: '3',
          event: 'Mint',
          timestamp: new Date(now - 1000 * 60 * 60 * 24 * 365).toISOString(),
        }
      ];
      
      for (const evt of bayc_events) {
        history.push({
          ...evt,
          tokenId: tokenId || Math.floor(Math.random() * 10000).toString(),
          from: evt.event === 'Mint' ? '0x0000000000000000000000000000000000000000' : `0x${Math.random().toString(16).slice(2, 42)}`,
          to: `0x${Math.random().toString(16).slice(2, 42)}`,
          txHash: `0x${Math.random().toString(16).slice(2, 66)}`
        });
      }
    }
  } else if (chainId === '0x61' && contractAddress.toLowerCase() === '0x2ff12fe4b3c4dea244c4bdf682d572a90df3b551') {
    // CryptoPath Genesis on BNB Testnet
    isSpecialCollection = true;
    const cryptopath_events = [
      {
        id: '1',
        event: 'Sale',
        price: (12.5 + Math.random() * 5).toFixed(2),
        timestamp: new Date(now - 1000 * 60 * 60 * 12).toISOString(),
      },
      {
        id: '2',
        event: 'List',
        price: (10 + Math.random() * 5).toFixed(2),
        timestamp: new Date(now - 1000 * 60 * 60 * 24 * 2).toISOString(),
      },
      {
        id: '3',
        event: 'Transfer',
        timestamp: new Date(now - 1000 * 60 * 60 * 24 * 5).toISOString(),
      },
      {
        id: '4',
        event: 'Mint',
        timestamp: new Date(now - 1000 * 60 * 60 * 24 * 10).toISOString(),
      }
    ];
    
    for (const evt of cryptopath_events) {
      history.push({
        ...evt,
        tokenId: tokenId || Math.floor(Math.random() * 1000).toString(),
        from: evt.event === 'Mint' ? '0x0000000000000000000000000000000000000000' : `0x${Math.random().toString(16).slice(2, 42)}`,
        to: evt.event === 'List' ? '0x0000000000000000000000000000000000000000' : `0x${Math.random().toString(16).slice(2, 42)}`,
        txHash: `0x${Math.random().toString(16).slice(2, 66)}`
      });
    }
  }
  
  // Generate generic events if no special collection was matched
  if (!isSpecialCollection) {
    // Create 3-6 random events
    const numEvents = 3 + Math.floor(Math.random() * 4);
    
    for (let i = 0; i < numEvents; i++) {
      const event = events[Math.floor(Math.random() * events.length)];
      const daysAgo = Math.floor(Math.random() * 180); // Random event up to 6 months ago
      const priceMultiplier = 0.8 + Math.random() * 0.4; // Random price variation
      
      history.push({
        id: i.toString(),
        event,
        tokenId: tokenId || Math.floor(Math.random() * 10000).toString(),
        from: event === 'Mint' ? '0x0000000000000000000000000000000000000000' : `0x${Math.random().toString(16).slice(2, 42)}`,
        to: event === 'List' ? '0x0000000000000000000000000000000000000000' : `0x${Math.random().toString(16).slice(2, 42)}`,
        price: event === 'Sale' || event === 'List' ? (priceBase * priceMultiplier).toFixed(2) : undefined,
        timestamp: new Date(now - 1000 * 60 * 60 * 24 * daysAgo - 1000 * 60 * 60 * Math.random() * 24).toISOString(),
        txHash: `0x${Math.random().toString(16).slice(2, 66)}`
      });
    }
  }
  
  // Sort by timestamp
  return history.sort((a, b) => new Date(b.timestamp).getTime() - new Date(a.timestamp).getTime());
}

/**
 * Fetch price history data for charts
 */
export async function fetchPriceHistory(
  contractAddress: string,
  tokenId?: string,
  chainId: string = '0x1',
  period: '1d' | '7d' | '30d' | 'all' = '7d'
): Promise<any[]> {
  try {
    // Generate realistic price history data based on real market trends
    const now = Date.now();
    const data = [];
    const days = 90; // 3 months of data
    
    // Determine base price and volatility based on collection
    let basePrice = 1;
    let volatility = 0.05;
    let trend = 0; // Neutral trend by default
    
    // Special handling for known collections
    if (chainId === '0x1') {
      if (contractAddress.toLowerCase() === '0xbc4ca0eda7647a8ab7c2061c2e118a18a936f13d') {
        // BAYC - high value, high volatility
        basePrice = 70;
        volatility = 0.08;
        trend = 0.001; // Slight uptrend
      } else if (contractAddress.toLowerCase() === '0xed5af388653567af2f388e6224dc7c4b3241c544') {
        // Azuki
        basePrice = 8;
        volatility = 0.06;
        trend = 0.0005;
      } else if (contractAddress.toLowerCase() === '0x60e4d786628fea6478f785a6d7e704777c86a7c6') {
        // MAYC
        basePrice = 10;
        volatility = 0.07;
        trend = 0.0007;
      }
    } else if (chainId === '0x38') {
      if (contractAddress.toLowerCase() === '0x0a8901b0e25deb55a87524f0cc164e9644020eba') {
        // Pancake Squad
        basePrice = 2;
        volatility = 0.04;
        trend = 0.0008; // Stronger uptrend
      }
    } else if (chainId === '0x61' && contractAddress.toLowerCase() === '0x2ff12fe4b3c4dea244c4bdf682d572a90df3b551') {
      // CryptoPath Genesis
        basePrice = 10;
        volatility = 0.06;
        trend = 0.002; // Strong growth
    } else {
      // Use token ID to influence base price if available
      basePrice = tokenId ? 
        (parseInt(tokenId, 16) % 100) / 10 + 0.5 : // Use tokenId to generate a base price
        1 + Math.random() * 5; // Random base price for collection
    }
    
    // Generate prices with realistic market movements
    let price = basePrice;
    for (let i = days; i >= 0; i--) {
      const date = new Date(now - 1000 * 60 * 60 * 24 * i);
      
      // Apply market factors - fix the TypeScript error with explicit weekend check
      // Instead of comparing day of week directly, use an array of weekend days
      const weekendDays = [0, 6]; // 0 = Sunday, 6 = Saturday
      const isWeekend = weekendDays.includes(date.getDay());
      const weekendFactor = isWeekend ? (Math.random() > 0.5 ? 0.01 : -0.01) : 0; // Weekend volatility
      
      // Market cycle - simulate some cyclical behavior (10-day cycles)
      const cycleFactor = 0.02 * Math.sin(i / 10);
      
      // Apply trend (accumulated over time) + random volatility + cyclical factor + weekend effect
      price = price * (1 + trend + (Math.random() - 0.5) * volatility + cycleFactor + weekendFactor);
      
      // Floor at 10% of base price to avoid unrealistic crashes
      price = Math.max(price, basePrice * 0.1);
      
      data.push({
        date: date.toISOString().split('T')[0],
        price: price.toFixed(4)
      });
    }
    
    // Filter data based on period
    const pastDate = new Date();
    
    switch (period) {
      case '1d':
        pastDate.setDate(pastDate.getDate() - 1);
        break;
      case '7d':
        pastDate.setDate(pastDate.getDate() - 7);
        break;
      case '30d':
        pastDate.setDate(pastDate.getDate() - 30);
        break;
      case 'all':
      default:
        // No filtering for 'all'
        break;
    }
    
    // Filter and format price history
    return period === 'all'
      ? data
      : data.filter(item => new Date(item.date) >= pastDate);
  } catch (error) {
    console.error("Error fetching price history:", error);
    return [];
  }
}

/**
 * Get all traits and their values for a collection
 */
export async function fetchCollectionTraits(contractAddress: string, chainId: string): Promise<Record<string, string[]>> {
  try {
    // Try to get traits from Alchemy API
    const network = CHAIN_ID_TO_NETWORK[chainId as keyof typeof CHAIN_ID_TO_NETWORK] || 'eth-mainnet';
    const apiUrl = `https://${network}.g.alchemy.com/nft/v2/${ALCHEMY_API_KEY}/getContractMetadata`;
    const url = new URL(apiUrl);
    url.searchParams.append('contractAddress', contractAddress);
    
    const response = await fetch(url.toString());
    
    if (response.ok) {
      const data = await response.json();
      
      // Check if the data includes attribute data
      if (data.contractMetadata?.openSea?.traits) {
        const traits: Record<string, string[]> = {};
        
        // Parse OpenSea traits format
        for (const [traitType, values] of Object.entries(data.contractMetadata.openSea.traits)) {
          traits[traitType] = Array.isArray(values) ? values : Object.keys(values as object);
        }
        
        return traits;
      }
    }
    
    // Fallback: Fetch a sample of NFTs and extract traits
    const nfts = await fetchCollectionNFTs(contractAddress, chainId, {
      pageSize: 100  // Fetch a larger sample to get more traits
    });
    
    const traits: Record<string, string[]> = {};
    
    // Extract unique traits and values
    nfts.nfts.forEach(nft => {
      if (nft.attributes) {
        nft.attributes.forEach(attr => {
          if (!traits[attr.trait_type]) {
            traits[attr.trait_type] = [];
          }
          
          if (!traits[attr.trait_type].includes(attr.value)) {
            traits[attr.trait_type].push(attr.value);
          }
        });
      }
    });
    
    // Sort values for each trait
    for (const traitType in traits) {
      traits[traitType].sort();
    }
    
    return traits;
  } catch (error) {
    console.error('Error fetching collection traits:', error);
    return {};
  }
}

/**
 * Search for NFT collections across supported networks
 */
export async function searchNFTCollections(
  query: string,
  chainIds: string[] = ['0x1', '0x38']
): Promise<CollectionMetadata[]> {
  try {
    if (!query || query.length < 2) {
      return [];
    }
    
    // Normalize query
    const normalizedQuery = query.toLowerCase().trim();
    
    // Search for collections on each chain
    const searchPromises = chainIds.map(async (chainId) => {
      try {
        // Get popular collections for this chain
        const collections = await fetchPopularCollections(chainId);
        
        // Filter collections by search term
        return collections.filter(collection => 
          collection.name.toLowerCase().includes(normalizedQuery) ||
          collection.description.toLowerCase().includes(normalizedQuery) ||
          collection.symbol.toLowerCase().includes(normalizedQuery) ||
          collection.contractAddress.toLowerCase() === normalizedQuery
        );
      } catch (error) {
        console.error(`Error searching collections on chain ${chainId}:`, error);
        return [];
      }
    });
    
    const results = await Promise.all(searchPromises);
    
    // Flatten results and sort by relevance
    // For exact contract address matches, put them at the top
    return results.flat().sort((a, b) => {
      // Exact contract address match gets highest priority
      if (a.contractAddress.toLowerCase() === normalizedQuery) return -1;
      if (b.contractAddress.toLowerCase() === normalizedQuery) return 1;
      
      // Exact name match gets second priority
      const aNameMatch = a.name.toLowerCase() === normalizedQuery;
      const bNameMatch = b.name.toLowerCase() === normalizedQuery;
      if (aNameMatch && !bNameMatch) return -1;
      if (!aNameMatch && bNameMatch) return 1;
      
      // Otherwise, sort by name
      return a.name.localeCompare(b.name);
    });
  } catch (error) {
    console.error('Error searching collections:', error);
    toast.error("Failed to search collections");
    return [];
  }
}

/**
 * Get statistics for a collection (floor price history, volume, etc.)
 */
export async function getCollectionStats(
  contractAddress: string,
  chainId: string,
  period: '1d' | '7d' | '30d' | 'all' = '7d'
): Promise<{
  floorPrice: number;
  volume: number;
  change: number;
  sales: number;
  averagePrice: number;
  owners: number;
  holders: { count: number, percentage: number };
  priceHistory: Array<{ date: string; price: number }>;
}> {
  try {
    // Get price history for the chosen period
    const priceData = await fetchPriceHistory(contractAddress, undefined, chainId, period);
    
    // Filter data based on period
    const now = new Date();
    const pastDate = new Date();
    
    switch (period) {
      case '1d':
        pastDate.setDate(now.getDate() - 1);
        break;
      case '7d':
        pastDate.setDate(now.getDate() - 7);
        break;
      case '30d':
        pastDate.setDate(now.getDate() - 30);
        break;
      case 'all':
      default:
        // No filtering for 'all'
        break;
    }
    
    // Filter and format price history
    const filteredPriceData = period === 'all'
      ? priceData
      : priceData.filter(item => new Date(item.date) >= pastDate);
    
    const priceHistory = filteredPriceData.map(item => ({
      date: item.date,
      price: parseFloat(item.price)
    }));
    
    // Calculate statistics
    const latestPrice = priceHistory.length > 0 
      ? priceHistory[priceHistory.length - 1].price 
      : 0;
    
    const oldestPrice = priceHistory.length > 0 
      ? priceHistory[0].price 
      : latestPrice;
    
    const priceChange = oldestPrice > 0 
      ? ((latestPrice - oldestPrice) / oldestPrice) * 100 
      : 0;
    
    // Get collection info for additional stats
    const collection = await fetchCollectionInfo(contractAddress, chainId);
    
    // Generate realistic mock data
    const totalSupply = parseInt(collection.totalSupply) || 10000;
    const ownersCount = Math.floor(totalSupply * (0.3 + Math.random() * 0.4)); // 30-70% of supply
    const salesCount = Math.floor(ownersCount * (0.1 + Math.random() * 0.4)); // 10-50% of owners
    const volume = salesCount * latestPrice;
    
    return {
      floorPrice: latestPrice,
      volume: volume,
      change: priceChange,
      sales: salesCount,
      averagePrice: volume / salesCount,
      owners: ownersCount,
      holders: {
        count: ownersCount,
        percentage: (ownersCount / totalSupply) * 100
      },
      priceHistory
    };
  } catch (error) {
    console.error("Error fetching collection stats:", error);
    toast.error("Failed to fetch collection statistics");
    
    // Return default values
    return {
      floorPrice: 0,
      volume: 0,
      change: 0,
      sales: 0,
      averagePrice: 0,
      owners: 0,
      holders: { count: 0, percentage: 0 },
      priceHistory: []
    };
  }
}

/**
 * Get detailed NFT metadata with rarity scores
 */
export async function getNFTWithRarityScore(
  contractAddress: string,
  tokenId: string,
  chainId: string
): Promise<NFTMetadata & { rarityScore: number; rarityRank?: number; traitRarity: Record<string, number> }> {
  try {
    // Get the NFT
    const nft = await fetchNFTData(contractAddress, tokenId, chainId);
    
    if (!nft) {
      throw new Error("NFT not found");
    }
    
    // Get all traits for the collection to calculate rarity
    const collectionTraits = await fetchCollectionTraits(contractAddress, chainId);
    
    // Calculate rarity score for each trait
    const traitRarity: Record<string, number> = {};
    let totalRarityScore = 0;
    
    if (nft.attributes && nft.attributes.length > 0) {
      nft.attributes.forEach(attr => {
        if (!collectionTraits[attr.trait_type]) return;
        
        // Calculate trait rarity percentage
        const traitValues = collectionTraits[attr.trait_type];
        const traitOccurrence = traitValues.length > 0 ? 1 / traitValues.length : 0;
        
        // Calculate trait rarity score (rarer = higher score)
        const rarityScore = traitValues.includes(attr.value)
          ? 1 / (traitValues.filter(v => v === attr.value).length / traitValues.length)
          : 10; // Very rare if it's unique
        
        traitRarity[attr.trait_type] = rarityScore;
        totalRarityScore += rarityScore;
      });
    }
    
    // Add missing traits as a rarity factor
    const missingTraits = Object.keys(collectionTraits).filter(
      trait => !nft.attributes?.some(attr => attr.trait_type === trait)
    );
    
    missingTraits.forEach(trait => {
      traitRarity[`missing_${trait}`] = 5; // Missing traits add to rarity
      totalRarityScore += 5;
    });
    
    // Normalize rarity score (0-100 scale)
    const normalizedRarityScore = Math.min(100, totalRarityScore / (Object.keys(collectionTraits).length || 1));
    
    return {
      ...nft,
      rarityScore: normalizedRarityScore,
      traitRarity
    };
  } catch (error) {
    console.error("Error calculating NFT rarity:", error);
    
    // Return the NFT without rarity if available, otherwise rethrow
    const nft = await fetchNFTData(contractAddress, tokenId, chainId);
    if (nft) {
      return {
        ...nft,
        rarityScore: 0,
        traitRarity: {}
      };
    }
    
    throw error;
  }
}

/**
 * Get similar NFTs to a specific NFT
 */
export async function getSimilarNFTs(
  contractAddress: string,
  tokenId: string,
  chainId: string,
  limit: number = 6
): Promise<NFTMetadata[]> {
  try {
    // Get the reference NFT
    const nft = await fetchNFTData(contractAddress, tokenId, chainId);
    
    if (!nft || !nft.attributes) {
      throw new Error("NFT not found or has no attributes");
    }
    
    // Fetch a batch of NFTs from the same collection
    const { nfts } = await fetchCollectionNFTs(contractAddress, chainId, {
      pageSize: 50,
      sortBy: 'tokenId',
      sortDirection: 'asc'
    });
    
    // Filter out the reference NFT
    const otherNFTs = nfts.filter(item => item.tokenId !== tokenId);
    
    // Calculate similarity score for each NFT
    const scoredNFTs = otherNFTs.map(item => {
      if (!item.attributes || !nft.attributes) return { nft: item, score: 0 };
      
      let score = 0;
      
      // Calculate score based on matching attributes
      nft.attributes.forEach(refAttr => {
        const matchingAttr = item.attributes?.find(attr => 
          attr.trait_type === refAttr.trait_type
        );
        
        if (matchingAttr) {
          // Direct match adds more points
          if (matchingAttr.value === refAttr.value) {
            score += 10;
          } else {
            // Same trait type but different value
            score += 2;
          }
        }
      });
      
      return { nft: item, score };
    });
    
    // Sort by similarity score (highest first) and take top 'limit'
    return scoredNFTs
      .sort((a, b) => b.score - a.score)
      .slice(0, limit)
      .map(item => item.nft);
  } catch (error) {
    console.error("Error finding similar NFTs:", error);
    return [];
  }
}

/**
 * Get estimated NFT value based on traits and recent sales
 */
export async function estimateNFTValue(
  contractAddress: string,
  tokenId: string,
  chainId: string
): Promise<{ estimatedValue: number; confidenceScore: number; similarSales: any[] }> {
  try {
    // Get NFT with rarity info
    const nftWithRarity = await getNFTWithRarityScore(contractAddress, tokenId, chainId);
    
    // Get collection floor price
    const stats = await getCollectionStats(contractAddress, chainId, '7d');
    
    // Get similar NFTs to compare
    const similarNFTs = await getSimilarNFTs(contractAddress, tokenId, chainId, 10);
    
    // Mock sale data for similar NFTs
    const similarSales = similarNFTs.map(nft => {
      // Generate realistic sale price based on collection floor and rarity
      const rarityFactor = 0.8 + Math.random() * 0.4; // 0.8-1.2 range
      const priceVariance = stats.floorPrice * rarityFactor;
      
      return {
        tokenId: nft.tokenId,
        name: nft.name,
        price: priceVariance.toFixed(3),
        date: new Date(Date.now() - Math.random() * 30 * 24 * 60 * 60 * 1000).toISOString() // Random date in last 30 days
      };
    });
    
    // Calculate estimated value based on rarity score and floor price
    const rarityMultiplier = (nftWithRarity.rarityScore / 50) + 0.5; // 0.5-2.5x based on rarity
    let estimatedValue = stats.floorPrice * rarityMultiplier;
    
    // Floor price safeguard
    estimatedValue = Math.max(estimatedValue, stats.floorPrice * 0.8);
    
    // Confidence score based on available data
    const confidenceScore = Math.min(85, 40 + (similarNFTs.length * 5));
    
    return {
      estimatedValue,
      confidenceScore,
      similarSales
    };
  } catch (error) {
    console.error("Error estimating NFT value:", error);
    return {
      estimatedValue: 0,
      confidenceScore: 0,
      similarSales: []
    };
  }
}

/**
 * Enhanced NFT fetching service with caching, pagination and virtualization support
 */
export async function fetchNFTsWithVirtualization(
  contractAddress: string,
  chainId: string,
  page: number = 1,
  pageSize: number = DEFAULT_PAGE_SIZE,
  sortBy: string = 'tokenId',
  sortDirection: 'asc' | 'desc' = 'asc',
  searchQuery: string = '',
  attributes: Record<string, string[]> = {}
): Promise<{
  nfts: CollectionNFT[],
  totalCount: number,
  hasMore: boolean,
  pageKey?: string
}> {
  // Create a cache key based on all parameters
  const cacheKey = `${contractAddress}-${chainId}-${page}-${pageSize}-${sortBy}-${sortDirection}-${searchQuery}-${JSON.stringify(attributes)}`;
  // Check if we have cached data and it's not expired
  const cachedData = nftCache.get(cacheKey);
  if (cachedData && Date.now() - cachedData.timestamp < cachedData.expires) {
    return {
      nfts: cachedData.data,
      totalCount: cachedData.totalCount,
      hasMore: cachedData.data.length < cachedData.totalCount
    };
  }
  try {
    const response = await fetchCollectionNFTs(contractAddress, chainId, {
      page,
      pageSize,
      sortBy,
      sortDirection,
      searchQuery,
      attributes
    });

    const nftsWithChain = response.nfts.map(nft => ({
      ...nft,
      chain: chainId
    }));
    
    // Store in cache
    nftCache.set(cacheKey, {
      data: nftsWithChain,
      totalCount: response.totalCount,
      timestamp: Date.now(),
      expires: CACHE_TTL
    });
    return {
      nfts: nftsWithChain,
      totalCount: response.totalCount,
      hasMore: response.nfts.length < response.totalCount,
      pageKey: response.pageKey
    };
  } catch (error) {
    console.error('Error fetching NFTs with virtualization:', error);
    toast.error('Failed to load NFTs. Please try again.');
    return { nfts: [], totalCount: 0, hasMore: false };
  }
}

/**
 * Get cursor-based paginated NFTs similar to OpenSea
 */
export async function fetchNFTsWithCursor(
  contractAddress: string,
  chainId: string,
  cursor?: string,
  limit: number = DEFAULT_PAGE_SIZE,
  sortBy: string = 'tokenId',
  sortDirection: 'asc' | 'desc' = 'asc',
  searchQuery: string = '',
  attributes: Record<string, string[]> = {}
): Promise<{
  nfts: any[],
  totalCount: number,
  nextCursor?: string
}> {
  // Calculate the "page" based on cursor if provided
  // This is a simplified approach - in a real app you'd parse the cursor
  const page = cursor ? parseInt(cursor, 10) : 1;
  
  try {
    const response = await fetchCollectionNFTs(contractAddress, chainId, {
      page,
      pageSize: limit,
      sortBy,
      sortDirection,
      searchQuery,
      attributes
    });
    
    // Create a new cursor for the next page
    const nextCursor = response.pageKey || (
      response.nfts.length === limit ? (page + 1).toString() : undefined
    );
    
    return {
      nfts: response.nfts,
      totalCount: response.totalCount,
      nextCursor
    };
  } catch (error) {
    console.error('Error fetching NFTs with cursor:', error);
    toast.error('Failed to load NFTs. Please try again.');
    return { nfts: [], totalCount: 0 };
  }
}

/**
 * Clear all NFT cache data
 */
export function clearNFTCache() {
  nftCache.clear();
  // Also clear advanced cache
  advancedNFTCache.clearAll();
}

/**
 * Clear cache for a specific collection
 */
export function clearCollectionCache(contractAddress: string, chainId: string) {
  const cacheKeyPrefix = `${contractAddress}-${chainId}`;
  
  // Iterate through all keys and delete matching ones
  for (const key of nftCache.keys()) {
    if (key.startsWith(cacheKeyPrefix)) {
      nftCache.delete(key);
    }
  }
}

/**
 * Get NFT indexing status - simulating OpenSea's indexing progress
 */
export async function getNFTIndexingStatus(contractAddress: string, chainId: string): Promise<{
  status: 'completed' | 'in_progress' | 'not_started', 
  progress: number
}> {
  // Simulate different statuses based on contract address
  const lastChar = contractAddress.slice(-1);
  const charCode = lastChar.charCodeAt(0);
  
  if (charCode % 3 === 0) {
    return { status: 'completed', progress: 100 };
  } else if (charCode % 3 === 1) {
    const progress = Math.floor(Math.random() * 90) + 10; // 10-99%
    return { status: 'in_progress', progress };
  } else {
    return { status: 'not_started', progress: 0 };
  }
}

/**
 * Calculate visible range for virtualized rendering
 */
export function calculateVisibleRange(
  scrollTop: number, 
  viewportHeight: number, 
  itemHeight: number, 
  itemCount: number,
  buffer: number = 5 // Number of items to render above/below viewport
): { startIndex: number, endIndex: number } {
  const startIndex = Math.max(0, Math.floor(scrollTop / itemHeight) - buffer);
  const endIndex = Math.min(
    itemCount - 1,
    Math.ceil((scrollTop + viewportHeight) / itemHeight) + buffer
  );
  
  return { startIndex, endIndex };
}

/**
 * Generate placeholder data for NFTs that are being loaded
 */
export function generatePlaceholderNFTs(count: number, startIndex: number = 0): any[] {
  return Array.from({ length: count }, (_, i) => ({
    id: `placeholder-${startIndex + i}`,
    tokenId: `${startIndex + i}`,
    name: `Loading...`,
    description: '',
    imageUrl: '',
    isPlaceholder: true,
    attributes: []
  }));
}

// Create a more sophisticated cache system with IndexedDB support
class AdvancedNFTCache {
  private memoryCache: Map<string, {
    data: any[];
    totalCount: number;
    timestamp: number;
    expires: number;
  }> = new Map();
  
  private readonly MEMORY_CACHE_LIMIT = 1000; // Max items to store in memory
  private readonly DB_NAME = 'nft_cache_db';
  private readonly STORE_NAME = 'nfts';
  private dbPromise: Promise<IDBDatabase> | null = null;
  
  constructor() {
    // Initialize IndexedDB for large collections
    this.initDB();
  }
  
  private initDB(): Promise<IDBDatabase> {
    if (this.dbPromise) return this.dbPromise;
    
    this.dbPromise = new Promise((resolve, reject) => {
      if (!window.indexedDB) {
        console.warn('IndexedDB not supported. Using memory cache only.');
        resolve(null as unknown as IDBDatabase);
        return;
      }
      
      const request = window.indexedDB.open(this.DB_NAME, 1);
      
      request.onupgradeneeded = (event) => {
        const db = (event.target as IDBOpenDBRequest).result;
        if (!db.objectStoreNames.contains(this.STORE_NAME)) {
          const store = db.createObjectStore(this.STORE_NAME, { keyPath: 'cacheKey' });
          store.createIndex('timestamp', 'timestamp', { unique: false });
        }
      };
      
      request.onsuccess = (event) => {
        const db = (event.target as IDBOpenDBRequest).result;
        resolve(db);
      };
      
      request.onerror = (event) => {
        console.error('IndexedDB error:', event);
        reject(new Error('Failed to open IndexedDB'));
      };
    });
    
    return this.dbPromise;
  }
  
  async get(key: string): Promise<{
    data: any[];
    totalCount: number;
    timestamp: number;
    expires: number;
  } | null> {
    // First check memory cache
    if (this.memoryCache.has(key)) {
      return this.memoryCache.get(key) || null;
    }
    
    // Then check IndexedDB for large collections
    try {
      const db = await this.initDB();
      if (!db) return null;
      
      return new Promise((resolve) => {
        const transaction = db.transaction(this.STORE_NAME, 'readonly');
        const store = transaction.objectStore(this.STORE_NAME);
        const request = store.get(key);
        
        request.onsuccess = () => {
          const result = request.result;
          if (result && Date.now() - result.timestamp < result.expires) {
            // Cache hit - move to memory for faster access next time
            this.memoryCache.set(key, result);
            this.pruneMemoryCache();
            resolve(result);
          } else {
            resolve(null);
          }
        };
        
        request.onerror = () => resolve(null);
      });
    } catch (error) {
      console.warn('Error accessing IndexedDB:', error);
      return null;
    }
  }
  
  async set(key: string, value: {
    data: any[];
    totalCount: number;
    timestamp: number;
    expires: number;
  }, isLargeCollection: boolean = false): Promise<void> {
    // Always store in memory cache for fast access
    this.memoryCache.set(key, value);
    this.pruneMemoryCache();
    
    // For large collections, also persist to IndexedDB
    if (isLargeCollection) {
      try {
        const db = await this.initDB();
        if (!db) return;
        
        const transaction = db.transaction(this.STORE_NAME, 'readwrite');
        const store = transaction.objectStore(this.STORE_NAME);
        store.put({ ...value, cacheKey: key });
      } catch (error) {
        console.warn('Error storing in IndexedDB:', error);
      }
    }
  }
  
  async clearForCollection(collectionId: string, chainId: string): Promise<void> {
    const keyPrefix = `${collectionId}-${chainId}`;
    
    // Clear from memory cache
    for (const key of this.memoryCache.keys()) {
      if (key.startsWith(keyPrefix)) {
        this.memoryCache.delete(key);
      }
    }
    
    // Clear from IndexedDB
    try {
      const db = await this.initDB();
      if (!db) return;
      
      const transaction = db.transaction(this.STORE_NAME, 'readwrite');
      const store = transaction.objectStore(this.STORE_NAME);
      const range = IDBKeyRange.bound(
        keyPrefix, 
        keyPrefix + '\uffff', // This ensures we get all keys starting with keyPrefix
        false, 
        false
      );
      
      store.delete(range);
    } catch (error) {
      console.warn('Error clearing IndexedDB:', error);
    }
  }
  
  async clearAll(): Promise<void> {
    // Clear memory cache
    this.memoryCache.clear();
    
    // Clear IndexedDB
    try {
      const db = await this.initDB();
      if (!db) return;
      
      const transaction = db.transaction(this.STORE_NAME, 'readwrite');
      const store = transaction.objectStore(this.STORE_NAME);
      store.clear();
    } catch (error) {
      console.warn('Error clearing IndexedDB:', error);
    }
  }
  
  private pruneMemoryCache(): void {
    // Keep memory cache size under control
    if (this.memoryCache.size > this.MEMORY_CACHE_LIMIT) {
      // Remove oldest entries
      const entries = Array.from(this.memoryCache.entries());
      entries.sort((a, b) => a[1].timestamp - b[1].timestamp);
      
      const toDelete = entries.slice(0, entries.length - this.MEMORY_CACHE_LIMIT);
      for (const [key] of toDelete) {
        this.memoryCache.delete(key);
      }
    }
  }
}

// Create a singleton instance of our advanced cache
const advancedNFTCache = new AdvancedNFTCache();

// Track loading state for collections to avoid duplicate requests
const loadingCollections = new Map<string, Promise<any>>();

/**
 * Enhanced NFT fetching with progressive loading for very large collections
 */
export async function fetchNFTsWithProgressiveLoading(
  contractAddress: string,
  chainId: string,
  options: {
    batchSize?: number;
    maxBatches?: number; // Limit number of batches to avoid excessive loading
    initialPage?: number;
    initialPageSize?: number;
    sortBy?: string;
    sortDirection?: 'asc' | 'desc';
    searchQuery?: string;
    attributes?: Record<string, string[]>;
    onProgress?: (progress: number, total: number) => void;
  } = {}
): Promise<{
  nfts: any[];
  totalCount: number;
  hasMoreBatches: boolean;
  progress: number; // 0-100
}> {
  const {
    batchSize = 100,
    maxBatches = 100, // Limit to 10,000 NFTs by default
    initialPage = 1,
    initialPageSize = 32,
    sortBy = 'tokenId',
    sortDirection = 'asc',
    searchQuery = '',
    attributes = {},
    onProgress
  } = options;
  
  // Determine if this is a large collection (>500 items)
  const isLargeCollection = true; // Assume large until we know otherwise
  
  // Create a cache key for this specific request
  const cacheKeyBase = `${contractAddress}-${chainId}-progressive`;
  const filterKey = `-${sortBy}-${sortDirection}-${searchQuery}-${JSON.stringify(attributes)}`;
  const cacheKey = cacheKeyBase + filterKey;
  
  // Check if we already have cached data
  const cachedData = await advancedNFTCache.get(cacheKey);
  if (cachedData) {
    // Check if cache is fresh enough
    const now = Date.now();
    if (now - cachedData.timestamp < cachedData.expires) {
      return {
        nfts: cachedData.data,
        totalCount: cachedData.totalCount,
        hasMoreBatches: cachedData.data.length < cachedData.totalCount,
        progress: (cachedData.data.length / cachedData.totalCount) * 100
      };
    }
  }
  
  // Check if this collection is already being loaded
  const loadingKey = `${contractAddress}-${chainId}-loading`;
  if (loadingCollections.has(loadingKey)) {
    try {
      await loadingCollections.get(loadingKey);
    } catch (error) {
      console.warn('Previous loading failed:', error);
    }
  }
  
  // Set up loading promise
  const loadingPromise = (async () => {
    try {
      // Start with a small initial batch for fast first render
      const initialBatch = await fetchCollectionNFTs(
        contractAddress,
        chainId,
        {
          page: initialPage,
          pageSize: initialPageSize,
          sortBy,
          sortDirection,
          searchQuery,
          attributes
        }
      );
      
      // Store the initial NFTs
      let allNfts = initialBatch.nfts;
      const totalCount = initialBatch.totalCount;
      
      if (onProgress) {
        onProgress(allNfts.length, totalCount);
      }
      
      // Store in cache even with partial data
      await advancedNFTCache.set(cacheKey, {
        data: allNfts.map(nft => ({ ...nft, chain: chainId })),
        totalCount: totalCount,
        timestamp: Date.now(),
        expires: 10 * 60 * 1000 // 10 minute cache
      }, isLargeCollection);
      
      // Stop if we already have all NFTs or reached the limit
      if (allNfts.length >= totalCount || allNfts.length >= batchSize * maxBatches) {
        return {
          nfts: allNfts,
          totalCount
        };
      }
      
      // Load remaining batches in the background
      const loadRemainingBatches = async () => {
        try {
          let currentPage = 2; // Start from page 2 since we already have page 1
          let continueFetching = true;
          
          while (
            continueFetching && 
            allNfts.length < totalCount && 
            allNfts.length < batchSize * maxBatches
          ) {
            const nextBatch = await fetchCollectionNFTs(
              contractAddress,
              chainId,
              {
                page: currentPage,
                pageSize: batchSize,
                sortBy,
                sortDirection,
                searchQuery,
                attributes
              }
            );
            
            if (nextBatch.nfts.length === 0) {
              continueFetching = false;
            } else {
              // Add new NFTs to our collection
              allNfts = [...allNfts, ...nextBatch.nfts];
              currentPage++;
              
              if (onProgress) {
                onProgress(allNfts.length, totalCount);
              }
              
              // Update cache with each batch
              await advancedNFTCache.set(cacheKey, {
                data: allNfts.map(nft => ({ ...nft, chain: chainId })),
                totalCount: totalCount,
                timestamp: Date.now(),
                expires: 10 * 60 * 1000 // 10 minute cache
              }, isLargeCollection);
            }
          }
        } catch (error) {
          console.error('Error loading remaining batches:', error);
        }
      };
      
      // Start the background loading process without awaiting it
      loadRemainingBatches();
      
      return {
        nfts: allNfts,
        totalCount
      };
    } catch (error) {
      console.error('Error in progressive loading:', error);
      throw error;
    }
  })();
  
  // Store the promise to track loading state
  loadingCollections.set(loadingKey, loadingPromise);
  
  try {
    const result = await loadingPromise;
    
    // Convert NFTs to the expected format with chain ID
    const nftsWithChain = result.nfts.map(nft => ({
      ...nft,
      chain: chainId
    }));
    
    return {
      nfts: nftsWithChain,
      totalCount: result.totalCount,
      hasMoreBatches: nftsWithChain.length < result.totalCount,
      progress: (nftsWithChain.length / result.totalCount) * 100
    };
  } finally {
    // Clean up loading state
    loadingCollections.delete(loadingKey);
  }
}

/**
 * Get cursor-based paginated NFTs with optimized memory handling for large collections
 */
export async function fetchNFTsWithOptimizedCursor(
  contractAddress: string,
  chainId: string,
  cursor?: string,
  limit: number = DEFAULT_PAGE_SIZE,
  sortBy: string = 'tokenId',
  sortDirection: 'asc' | 'desc' = 'asc',
  searchQuery: string = '',
  attributes: Record<string, string[]> = {}
): Promise<{
  nfts: any[],
  totalCount: number,
  nextCursor?: string,
  loadedCount: number,
  progress: number
}> {
  // Create cursor info from the cursor string
  const page = cursor ? parseInt(cursor, 10) : 1;
  const pageOffset = (page - 1) * limit;
  
  // Create a cache key that includes all filter params
  const cacheKey = `${contractAddress}-${chainId}-cursor-${pageOffset}-${limit}-${sortBy}-${sortDirection}-${searchQuery}-${JSON.stringify(attributes)}`;
  
  // Check global cache first for this specific page
  const cachedPageData = await advancedNFTCache.get(cacheKey);
  if (cachedPageData && Date.now() - cachedPageData.timestamp < cachedPageData.expires) {
    const nextCursor = pageOffset + limit < cachedPageData.totalCount 
      ? (page + 1).toString() 
      : undefined;
    
    return {
      nfts: cachedPageData.data,
      totalCount: cachedPageData.totalCount,
      nextCursor,
      loadedCount: pageOffset + cachedPageData.data.length,
      progress: Math.min(100, ((pageOffset + cachedPageData.data.length) / cachedPageData.totalCount) * 100)
    };
  }
  
  // Also check if we have a progressive loading cache that contains this page
  const progressiveCacheKey = `${contractAddress}-${chainId}-progressive-${sortBy}-${sortDirection}-${searchQuery}-${JSON.stringify(attributes)}`;
  const progressiveCache = await advancedNFTCache.get(progressiveCacheKey);
  
  if (progressiveCache && Date.now() - progressiveCache.timestamp < progressiveCache.expires) {
    const totalCount = progressiveCache.totalCount;
    
    // Check if the progressive cache contains the data for this page
    if (pageOffset < progressiveCache.data.length) {
      const pageData = progressiveCache.data.slice(pageOffset, pageOffset + limit);
      const nextCursor = pageOffset + limit < totalCount 
        ? (page + 1).toString() 
        : undefined;
      
      // Cache this specific page result too
      await advancedNFTCache.set(cacheKey, {
        data: pageData,
        totalCount,
        timestamp: Date.now(),
        expires: 5 * 60 * 1000 // 5 minute cache for page results
      });
      
      return {
        nfts: pageData,
        totalCount,
        nextCursor,
        loadedCount: Math.min(progressiveCache.data.length, pageOffset + limit),
        progress: Math.min(100, (progressiveCache.data.length / totalCount) * 100)
      };
    }
  }
  
  // If not in cache, fetch from API
  try {
    const response = await fetchCollectionNFTs(
      contractAddress,
      chainId,
      {
        page,
        pageSize: limit,
        sortBy,
        sortDirection,
        searchQuery,
        attributes
      }
    );
    
    // Add chain info to each NFT
    const nftsWithChain = response.nfts.map(nft => ({
      ...nft,
      chain: chainId
    }));
    
    // Create the next cursor if there are more items
    const nextCursor = response.nfts.length === limit && pageOffset + limit < response.totalCount
      ? (page + 1).toString()
      : undefined;
    
    // Cache this page result
    await advancedNFTCache.set(cacheKey, {
      data: nftsWithChain,
      totalCount: response.totalCount,
      timestamp: Date.now(),
      expires: 5 * 60 * 1000 // 5 minute cache
    });
    
    return {
      nfts: nftsWithChain,
      totalCount: response.totalCount,
      nextCursor,
      loadedCount: pageOffset + nftsWithChain.length,
      progress: Math.min(100, ((pageOffset + nftsWithChain.length) / response.totalCount) * 100)
    };
  } catch (error) {
    console.error('Error fetching NFTs with optimized cursor:', error);
    toast.error('Failed to load NFTs. Please try again.');
    return { 
      nfts: [], 
      totalCount: 0, 
      loadedCount: 0, 
      progress: 0 
    };
  }
}

/**
 * Clear all NFT cache data
 */
export function clearAllNFTCaches() {
  advancedNFTCache.clearAll();
}

/**
 * Clear cache for a specific collection
 */
export function clearSpecificCollectionCache(contractAddress: string, chainId: string) {
  advancedNFTCache.clearForCollection(contractAddress, chainId);
// No need to redefine clearNFTCache, it's already defined above and will
// call the clearAllNFTCaches function
  clearAllNFTCaches();
}

/**
 * Calculate estimated memory usage for an NFT collection
 */
export function estimateCollectionMemoryUsage(totalNFTs: number): string {
  // Rough estimate: average NFT object is about 2KB
  const estimatedBytes = totalNFTs * 2 * 1024;
  
  if (estimatedBytes < 1024 * 1024) {
    return `${(estimatedBytes / 1024).toFixed(2)} KB`;
  } else if (estimatedBytes < 1024 * 1024 * 1024) {
    return `${(estimatedBytes / (1024 * 1024)).toFixed(2)} MB`;
  } else {
    return `${(estimatedBytes / (1024 * 1024 * 1024)).toFixed(2)} GB`;
  }
}

/**
 * Preload critical NFT data
 */
export async function preloadCollectionData(contractAddress: string, chainId: string): Promise<boolean> {
  try {
    // Preload collection metadata
    const metadata = await fetchCollectionInfo(contractAddress, chainId);
    
    // Preload first batch of NFTs
    await fetchNFTsWithOptimizedCursor(
      contractAddress,
      chainId,
      '1', // First page
      32, // Small batch to load quickly
      'tokenId',
      'asc'
    );
    
    return true;
  } catch (error) {
    console.error('Error preloading collection data:', error);
    return false;
  }
}

// Add these enhanced caching functions for optimized pagination

/**
 * Optimized cache for pagination to minimize Alchemy API calls
 */
class PagedNFTCache {
  private static instance: PagedNFTCache;
  private cache: Map<string, {
    data: any[];
    totalCount: number;
    timestamp: number;
    expires: number;
  }> = new Map();
  
  // Longer cache time for pagination to reduce API calls further
  private CACHE_TTL = 30 * 60 * 1000; // 30 minutes
  
  private constructor() {}
  
  public static getInstance(): PagedNFTCache {
    if (!PagedNFTCache.instance) {
      PagedNFTCache.instance = new PagedNFTCache();
    }
    return PagedNFTCache.instance;
  }
  
  public get(key: string) {
    const cached = this.cache.get(key);
    if (cached && Date.now() - cached.timestamp < cached.expires) {
      return cached;
    }
    return null;
  }
  
  public set(
    key: string, 
    data: any[], 
    totalCount: number, 
    expires: number = this.CACHE_TTL
  ) {
    this.cache.set(key, {
      data,
      totalCount,
      timestamp: Date.now(),
      expires
    });
  }
  
  public clear(prefix?: string) {
    if (prefix) {
      // Clear only cache entries that start with prefix
      for (const key of this.cache.keys()) {
        if (key.startsWith(prefix)) {
          this.cache.delete(key);
        }
      }
    } else {
      // Clear all cache
      this.cache.clear();
    }
  }
  
  // Prefetch adjacent pages to improve UX
  public async prefetchAdjacentPages(
    contractAddress: string,
    chainId: string,
    currentPage: number,
    pageSize: number,
    sortBy: string,
    sortDirection: 'asc' | 'desc',
    searchQuery: string = '',
    attributes: Record<string, string[]> = {}
  ) {
    // Only prefetch if we're not already loading/caching that page
    const pagesToPrefetch = [currentPage + 1];
    
    for (const page of pagesToPrefetch) {
      const cacheKey = this.generateCacheKey(
        contractAddress, 
        chainId, 
        page, 
        pageSize, 
        sortBy, 
        sortDirection, 
        searchQuery, 
        attributes
      );
      
      // Only prefetch if not already in cache and page is > 0
      if (!this.get(cacheKey) && page > 0) {
        // Use a low priority flag and setTimeout to not block the main thread
        setTimeout(() => {
          fetchCollectionNFTs(contractAddress, chainId, {
            page,
            pageSize,
            sortBy,
            sortDirection,
            searchQuery,
            attributes
          }).then(result => {
            if (result.nfts.length > 0) {
              this.set(cacheKey, result.nfts, result.totalCount);
            }
          }).catch(err => {
            console.log('Prefetch error (non-critical):', err);
          });
        }, 1000); // Delay prefetch to prioritize current page
      }
    }
  }
  
  public generateCacheKey(
    contractAddress: string,
    chainId: string,
    page: number,
    pageSize: number,
    sortBy: string,
    sortDirection: 'asc' | 'desc',
    searchQuery: string = '',
    attributes: Record<string, string[]> = {}
  ): string {
    return `${contractAddress.toLowerCase()}-${chainId}-p${page}-s${pageSize}-${sortBy}-${sortDirection}-${searchQuery}-${JSON.stringify(attributes)}`;
  }
}

// Singleton instance
const pagedCache = PagedNFTCache.getInstance();

/**
 * Fetch collection NFTs with optimized pagination to reduce Alchemy API calls
 */
export async function fetchPaginatedNFTs(
  contractAddress: string,
  chainId: string,
  page: number = 1,
  pageSize: number = 20, // Default to 20 for optimal API usage
  sortBy: string = 'tokenId',
  sortDirection: 'asc' | 'desc' = 'asc',
  searchQuery: string = '',
  attributes: Record<string, string[]> = {}
): Promise<{
  nfts: any[];
  totalCount: number;
  hasNextPage: boolean;
  hasPrevPage: boolean;
}> {
  // Generate cache key
  const cacheKey = pagedCache.generateCacheKey(
    contractAddress, 
    chainId, 
    page, 
    pageSize, 
    sortBy, 
    sortDirection, 
    searchQuery, 
    attributes
  );
  
  // Check cache first - log cache hits for monitoring
  const cached = pagedCache.get(cacheKey);
  if (cached) {
    console.log(`[API Optimization] Cache hit for ${contractAddress} page ${page}`);
    
    // Only prefetch next page if we're in a stable view (not actively changing pages)
    setTimeout(() => {
      // Start prefetching next page in background
      pagedCache.prefetchAdjacentPages(
        contractAddress, 
        chainId, 
        page, 
        pageSize, 
        sortBy, 
        sortDirection, 
        searchQuery, 
        attributes
      );
    }, 500);
    
    // Ensure totalCount is at least 1 more than current items if we need pagination
    const calculatedTotalCount = Math.max(
      cached.totalCount,
      page * pageSize + (cached.data.length === pageSize ? 1 : 0)
    );
    
    console.log(`[Pagination] Using cached data: Page ${page}, Items: ${cached.data.length}, Total: ${calculatedTotalCount}`);
    
    return {
      nfts: cached.data,
      totalCount: calculatedTotalCount,
      hasNextPage: page * pageSize < calculatedTotalCount,
      hasPrevPage: page > 1
    };
  }
  
  // If not in cache, fetch from API with a small cooldown to prevent rate limiting
  try {
    console.log(`[API Call] Fetching ${contractAddress} page ${page} - reducing API usage`);
    
    // Add a small random delay to prevent rate limiting (50-150ms)
    await new Promise(resolve => setTimeout(resolve, 50 + Math.random() * 100));
    
    const result = await fetchCollectionNFTs(
      contractAddress,
      chainId,
      {
        page,
        pageSize,
        sortBy,
        sortDirection,
        searchQuery,
        attributes
      }
    );
    
    // Enhance with chain info
    const nftsWithChain = result.nfts.map(nft => ({
      ...nft,
      chain: chainId
    }));
    
    // If this collection is one of the large ones with known pagination issues,
    // ensure we have a reasonable totalCount for pagination
    let calculatedTotalCount = result.totalCount;
    
    // For some collections, ensure we have at least the minimum page count
    const isSpecialCollection = [
      '0xbc4ca0eda7647a8ab7c2061c2e118a18a936f13d', // BAYC
      '0x60e4d786628fea6478f785a6d7e704777c86a7c6', // MAYC
      // Add other collections with pagination issues here
    ].includes(contractAddress.toLowerCase());
    
    if (isSpecialCollection) {
      // Ensure we have at least 100 items for these collections to show pagination
      calculatedTotalCount = Math.max(calculatedTotalCount, 100);
    }
    
    // If we got a full page of results, assume there's at least one more page
    if (nftsWithChain.length === pageSize && calculatedTotalCount <= page * pageSize) {
      calculatedTotalCount = page * pageSize + 1;
    }
    
    console.log(`[Pagination] API data: Page ${page}, Items: ${nftsWithChain.length}, Adjusted Total: ${calculatedTotalCount}`);
    
    // Save to cache with longer TTL for popular collections
    const cacheTTL = isSpecialCollection ? 60 * 60 * 1000 : 30 * 60 * 1000; // 1 hour for popular vs 30 min
    pagedCache.set(cacheKey, nftsWithChain, calculatedTotalCount, cacheTTL);
    
    // Prefetch adjacent pages in background with delay to ensure current page loads first
    setTimeout(() => {
      pagedCache.prefetchAdjacentPages(
        contractAddress, 
        chainId, 
        page, 
        pageSize, 
        sortBy, 
        sortDirection, 
        searchQuery, 
        attributes
      );
    }, 1000);
    
    return {
      nfts: nftsWithChain,
      totalCount: calculatedTotalCount,
      hasNextPage: page * pageSize < calculatedTotalCount,
      hasPrevPage: page > 1
    };
  } catch (error) {
    console.error('Error fetching paginated NFTs:', error);
    toast.error('Failed to load NFTs. Please try again.');
    
    return {
      nfts: [],
      totalCount: 0,
      hasNextPage: false,
      hasPrevPage: page > 1
    };
  }
}

/**
 * Clear pagination cache for a specific collection or all collections
 */
export function clearPaginationCache(contractAddress?: string, chainId?: string) {
  if (contractAddress && chainId) {
    pagedCache.clear(`${contractAddress.toLowerCase()}-${chainId}`);
  } else {
    pagedCache.clear();
  }
}

/**
 * Throttled API call for collections to avoid rate limiting
 */
const pendingApiCalls = new Map<string, Promise<any>>();

export async function throttledApiCall<T>(
  key: string, 
  apiFunction: () => Promise<T>,
  expiryMs: number = 10000 // Default 10s
): Promise<T> {
  // Check if there's already a pending call for this key
  if (pendingApiCalls.has(key)) {
    return pendingApiCalls.get(key)!;
  }
  
  // Create a new promise for this call
  const promise = new Promise<T>((resolve, reject) => {
    setTimeout(async () => {
      try {
        const result = await apiFunction();
        resolve(result);
      } catch (error) {
        reject(error);
      } finally {
        // Auto-clean the pendingApiCalls map after expiry
        setTimeout(() => {
          pendingApiCalls.delete(key);
        }, expiryMs);
      }
    }, Math.random() * 100); // Small random delay to prevent concurrent calls
  });
  
  // Store the promise in the map
  pendingApiCalls.set(key, promise);
  
  return promise;
}<|MERGE_RESOLUTION|>--- conflicted
+++ resolved
@@ -20,21 +20,8 @@
 const BSCSCAN_API_KEY = process.env.BSCSCAN_API_KEY || '1QGN2GHNEPT6CQP854TVBH24C85714ETC5';
 const MORALIS_API_KEY = process.env.NEXT_PUBLIC_MORALIS_API_KEY || '';
 
-<<<<<<< HEAD
-// Helper interface for BSCScan API response
-interface BSCTransactionResponse {
-  status: string;
-  message: string;
-  result: Array<{
-    tokenID: string;
-    tokenName?: string;
-    blockNumber: string;
-  }> | string;
-}
-=======
 // Default pagination settings
 const DEFAULT_PAGE_SIZE = 20;
->>>>>>> 9f31acf9
 
 // Cache for collection data to reduce API calls
 const collectionsCache = new Map<string, any>();
