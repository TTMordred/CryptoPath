import { toast } from "sonner";
import axios from 'axios';

const ALCHEMY_API_KEY = process.env.NEXT_PUBLIC_ALCHEMY_API_KEY || 'demo';
const BSCSCAN_API_KEY = process.env.BSCSCAN_API_KEY || '1QGN2GHNEPT6CQP854TVBH24C85714ETC5';

// Simple in-memory cache for BSCScan responses to avoid hitting rate limits
const responseCache = new Map<string, {data: any, timestamp: number}>();
const CACHE_TTL = 60000; // 1 minute cache TTL

// Queue system for BSCScan API calls to avoid rate limiting
const bscRequestQueue: (() => Promise<void>)[] = [];
let isProcessingQueue = false;
let lastRequestTime = 0;
const REQUEST_DELAY = 250; // ms between requests (4 per second to stay under the 5/sec limit)

// Process the BSCScan request queue
async function processBscRequestQueue() {
  if (isProcessingQueue || bscRequestQueue.length === 0) return;
  
  isProcessingQueue = true;
  
  try {
    while (bscRequestQueue.length > 0) {
      const request = bscRequestQueue.shift();
      if (request) {
        // Ensure minimum delay between requests
        const now = Date.now();
        const elapsed = now - lastRequestTime;
        if (elapsed < REQUEST_DELAY) {
          await new Promise(resolve => setTimeout(resolve, REQUEST_DELAY - elapsed));
        }
        
        await request();
        lastRequestTime = Date.now();
      }
    }
  } finally {
    isProcessingQueue = false;
    
    // If new requests were added while processing, start again
    if (bscRequestQueue.length > 0) {
      processBscRequestQueue();
    }
  }
}

// Ensure each BSCScan API call has valid parameters and improve error handling
async function cachedBscScanRequest(params: Record<string, string>, chainId: string, retries = 2): Promise<any> {
  // Validate required parameters
  if (!params.module || !params.action) {
    console.error("Missing required BSCScan API parameters", params);
    throw new Error("BSCScan API request missing required parameters: module and action must be specified");
  }

  const cacheKey = JSON.stringify(params) + chainId;
  const cachedResponse = responseCache.get(cacheKey);
  
  // Return cached response if valid
  if (cachedResponse && (Date.now() - cachedResponse.timestamp) < CACHE_TTL) {
    return cachedResponse.data;
  }
  
  // Add request to queue and return a promise
  return new Promise((resolve, reject) => {
    const executeRequest = async () => {
      const baseUrl = chainId === '0x38' ? 'https://api.bscscan.com/api' : 'https://api-testnet.bscscan.com/api';
      
      try {
        // Add API key to params
        const requestParams = {
          ...params,
          apikey: BSCSCAN_API_KEY
        };
        
        // Debug log the request (only in development)
        if (process.env.NODE_ENV === 'development') {
          console.log(`BSCScan API request: ${baseUrl}`, requestParams);
        }
        
        const response = await axios.get(baseUrl, { params: requestParams });
        const data = response.data;
        
        // Check for rate limit errors
        if (data.status === '0' && data.message === 'NOTOK') {
          console.warn("BSCScan API error:", data.result);
          
          if (data.result.includes('rate limit') && retries > 0) {
            console.warn("BSCScan rate limit hit, retrying after delay...");
            // Wait a bit longer before retrying
            await new Promise(resolve => setTimeout(resolve, 1500)); // Increased delay
            
            // Retry with one fewer retry attempt
            const retryResult = await cachedBscScanRequest(params, chainId, retries - 1);
            resolve(retryResult);
            return;
          } else if (data.result.includes('Missing Or invalid')) {
            // Log detailed information about the invalid request
            console.error("Invalid BSCScan API request:", {
              url: baseUrl,
              params: requestParams,
              error: data.result
            });
            reject(new Error(`BSCScan API error: ${data.result}`));
            return;
          }
        }
        
        // Cache the successful response
        responseCache.set(cacheKey, {
          data,
          timestamp: Date.now()
        });
        
        resolve(data);
      } catch (error) {
        console.error("BSCScan API request failed:", error);
        reject(error);
      }
    };
    
    // Add to queue and start processing
    bscRequestQueue.push(executeRequest);
    processBscRequestQueue();
  });
}

const CHAIN_ID_TO_NETWORK: Record<string, string> = {
  '0x1': 'eth-mainnet',
  '0x5': 'eth-goerli',
  '0xaa36a7': 'eth-sepolia',
  '0x89': 'polygon-mainnet',
  '0x13881': 'polygon-mumbai',
  '0xa': 'optimism-mainnet',
  '0xa4b1': 'arbitrum-mainnet',
  // BNB Chain networks are handled separately with BSCScan
};

// Check if a chain is BNB-based
function isBNBChain(chainId: string): boolean {
  return chainId === '0x38' || chainId === '0x61';
}

interface AlchemyNFTResponse {
  ownedNfts: any[];
  totalCount: number;
  pageKey?: string;
}

interface CollectionMetadata {
  name: string;
  symbol: string;
  totalSupply: string;
  description: string;
  imageUrl: string;
}

// Real Ethereum collections
const mockCollections = [
  {
    id: '0xbc4ca0eda7647a8ab7c2061c2e118a18a936f13d',
    name: 'Bored Ape Yacht Club',
    description: 'The Bored Ape Yacht Club is a collection of 10,000 unique Bored Ape NFTs— unique digital collectibles living on the Ethereum blockchain.',
    imageUrl: 'https://i.seadn.io/gae/Ju9CkWtV-1Okvf45wo8UctR-M9He2PjILP0oOvxE89AyiPPGtrR3gysu1Zgy0hjd2xKIgjJJtWIc0ybj4Vd7wv8t3pxDGHoJBzDB?auto=format&dpr=1&w=1000',
    bannerImageUrl: 'https://i.seadn.io/gae/i5dYZRkVCUK97bfprQ3WXyrT9BnLSZtVKGJlKQ919uaUB0sxbngVCioaiyu9r6snqfi2aaTyIvv6DHm4m2R3y7hMajbsv14pSZK8mhs?auto=format&dpr=1&w=3840',
    floorPrice: '30.5',
    totalSupply: '10000',
    chain: '0x1',
    verified: true,
    category: 'Art & Collectibles'
  },
  {
    id: '0xb47e3cd837ddf8e4c57f05d70ab865de6e193bbb',
    name: 'CryptoPunks',
    description: 'CryptoPunks launched as a fixed set of 10,000 items in mid-2017 and became one of the inspirations for the ERC-721 standard. They have been featured in places like The New York Times, Christie\'s of London, Art|Basel Miami, and The PBS NewsHour.',
    imageUrl: 'https://i.seadn.io/gae/BdxvLseXcfl57BiuQcQYdJ64v-aI8din7WPk0Pgo3qQFhAUH-B6i-dCqqc_mCkRIzULmwzwecnohLhrcH8A9mpWIZqA7ygc52Sr81hE?auto=format&dpr=1&w=256',
    bannerImageUrl: 'https://i.seadn.io/s/primary-drops/0xb47e3cd837ddf8e4c57f05d70ab865de6e193bbb/2563:about:media:70594573-20b8-4f3d-b535-716084978052.png?auto=format&dpr=1&w=1920',
    floorPrice: '51.80',
    totalSupply: '10000',
    chain: '0x1',
    verified: true,
    category: 'Collectibles'
  },
  {
    id: '0x33fd426905f149f8376e227d0c9d3340aad17af1',
    name: 'The Memes by 6529',
    description: 'The Memes by 6529 is a collection of culturally and historically significant NFTs of the early NFT era. The collection embraces the essence of internet meme culture.',
    imageUrl: 'https://i.seadn.io/gcs/files/8573c42207ea4d7dc1bb6ed5c0b01243.jpg?auto=format&dpr=1&w=64',
    bannerImageUrl: 'https://i.seadn.io/gcs/files/e05d1e09349d7fb36c7970e7ac0e054c.png?auto=format&dpr=1&w=1920',
    floorPrice: '0.18',
    totalSupply: '1000',
    chain: '0x1',
    verified: true,
    category: 'Memes'
  },
  {
    id: '0x59468516a8259058bad1ca5f8f4bff190d30e066',
    name: 'Invisible Friends',
    description: 'Invisible Friends is a collection of 5,000 animated invisible characters by Markus Magnusson.',
    imageUrl: 'https://i.seadn.io/gae/lW22aEwUE0IqGaYm5HRiMS8DwkDwsdjPpprEqYnBqo2s7gSR-JqcYOjU9LM6p32ujG_YAEd72aDyox-pdCVK10G-u1qZ3zAsn2r9?auto=format&dpr=1&w=256',
    bannerImageUrl: 'https://i.seadn.io/gcs/files/dd3b757d25bf4aed0feb74ec421c7285.png?auto=format&dpr=1&w=1920',
    floorPrice: '2.25',
    totalSupply: '5000',
    chain: '0x1',
    verified: true,
    category: 'Art & Animation'
  },
  {
    id: '0x524cab2ec69124574082676e6f654a18df49a048',
    name: 'Lil Pudgys',
    description: 'Lil Pudgys is a derivative collection from the Pudgy Penguins ecosystem, featuring 22,222 unique characters.',
    imageUrl: 'https://i.seadn.io/s/raw/files/649289b91d3d0cefccfe6b9c7f83f471.png?auto=format&dpr=1&w=256',
    bannerImageUrl: 'https://i.seadn.io/s/primary-drops/0x524cab2ec69124574082676e6f654a18df49a048/3826365:about:media:6efd80cc-0c7c-4233-83d4-5375c60f89eb.png?auto=format&dpr=1&w=1920',
    floorPrice: '0.17',
    totalSupply: '22222',
    chain: '0x1',
    verified: true,
    category: 'Collectibles'
  },
  {
    id: '0x7e6027a6a84fc1f6db6782c523efe62c923e46ff',
    name: 'Rare Pepe',
    description: 'Rare Pepe is a collection of digital collectible cards featuring the Pepe the Frog character that originated as a meme.',
    imageUrl: 'https://i.seadn.io/gcs/files/b36c8411036867ffedd8d85c54079785.png?auto=format&dpr=1&w=256',
    bannerImageUrl: 'https://i.seadn.io/gcs/files/e3f46f74afc2df8875585f511edd940a.png?auto=format&dpr=1&w=1920',
    floorPrice: '2.1',
    totalSupply: '1774',
    chain: '0x1',
    verified: true,
    category: 'Meme'
  },
  {
    id: '0x49cf6f5d44e70224e2e23fdcdd2c053f30ada28b',
    name: 'CloneX',
    description: 'Clone X is a collection of 20,000 next-gen Avatars, created in collaboration with RTFKT and Takashi Murakami.',
    imageUrl: 'https://i.seadn.io/gae/XN0XuD8Uh3jyRWNtPTFeXJg_ht8m5ofDx6aHklOiy4amhFuWUa0JaR6It49AH8tlnYS386Q0TW_-Lmedn0UET_ko1a3CbJGeu5iHMg?auto=format&dpr=1&w=256',
    bannerImageUrl: 'https://i.seadn.io/s/primary-drops/0x49cf6f5d44e70224e2e23fdcdd2c053f30ada28b/3569322:about:media:f6f63025-4215-453e-803f-2b34090dfa29.jpeg?auto=format&dpr=1&w=1920',
    floorPrice: '3.48',
    totalSupply: '20000',
    chain: '0x1',
    verified: true,
    category: 'Avatars'
  },
  {
    id: '0x7bd29408f11d2bfc23c34f18275bbf23bb716bc7',
    name: 'Meebits',
    description: 'The Meebits are 20,000 unique 3D voxel characters, created by Larva Labs, the creators of CryptoPunks.',
    imageUrl: 'https://i.seadn.io/gcs/files/2d036c8c2bed042a1588622c3173677f.png?auto=format&dpr=1&w=256',
    bannerImageUrl: 'https://i.seadn.io/gcs/files/cbeed39f76506b4baf71005d7127d0df.png?auto=format&dpr=1&w=1920',
    floorPrice: '2.96',
    totalSupply: '20000',
    chain: '0x1',
    verified: true,
    category: 'Voxel'
  },
  {
    id: '0x781eaca19129d51787573e7aa6395e94321e64a7',
    name: 'Nakamigos',
    description: 'Nakamigos consists of 20,000 unique, randomly generated on-chain collectibles who are here to save The Cypherpunks Manifesto from the clutches of centralized control.',
    imageUrl: 'https://i.seadn.io/gcs/files/1619b033c453fe36c5d9e2ac451379a7.png?auto=format&dpr=1&w=256',
    bannerImageUrl: 'https://i.seadn.io/gcs/files/6cdaf5f7fc406df1b2861ade634aad63.png?auto=format&dpr=1&w=1920',
    floorPrice: '0.85',
    totalSupply: '20000',
    chain: '0x1',
    verified: true,
    category: 'Collectibles'
  },
  {
    id: '0x82c7a8f707110f5fbb16184a5933e9f78a34c6ab',
    name: '77Bit',
    description: '77-Bit is a collection of 7777 pixel owls, with a vast array of traits, outfits, and personalities.',
    imageUrl: 'https://i.seadn.io/s/raw/files/12518921adbcf9eb4235551dab23150c.png?auto=format&dpr=1&w=256',
    bannerImageUrl: 'https://i.seadn.io/s/primary-drops/0x497a9a79e82e6fc0ff10a16f6f75e6fcd5ae65a8/13941911:about:media:25c358d9-308f-49b0-b900-7ff47842bd33.gif?auto=format&dpr=1&w=1920',
    floorPrice: '0.11',
    totalSupply: '7777',
    chain: '0x1',
    verified: true,
    category: 'Pixel Art'
  },
  {
    id: '0x1d4359597beba2179b2fc17d162df3d12e82c743',
    name: 'God Hates NFTees',
    description: 'God Hates NFTees is a collection of 6666 digital tees living on the Ethereum blockchain.',
    imageUrl: 'https://i.seadn.io/gcs/files/b919222095cba00715d8013637e527d3.gif?auto=format&dpr=1&w=256',
    bannerImageUrl: 'https://openseauserdata.com/files/16bbf107b506d8d6b110c4e05eba7043.svg',
    floorPrice: '0.05',
    totalSupply: '6666',
    chain: '0x1',
    verified: true,
    category: 'Collectibles'
  },
  {
    id: '0x8a90cab2b38dba80c64b7734e58ee1db38b8992e',
    name: 'Doodles',
    description: 'A community-driven collectibles project featuring art by Burnt Toast. Doodles come in a joyful range of colors, traits and sizes with a collection size of 10,000.',
    imageUrl: 'https://i.seadn.io/gae/7B0qai02OdHA8P_EOVK672qUliyjQdQDGNrACxs7WnTgZAkJa_wWURnIFKeOh5VTf8cfTqW3wQpozGedaC9mteKphEOtztls02RlWQ?auto=format&dpr=1&w=256',
    bannerImageUrl: 'https://i.seadn.io/gae/svc_rQkHVGf3aMI14v3pN-ZTI7uDRwN-QayvixX-nHSMZBgb1L1LReSg1-rXj4gNLJgAB0-yD8ERoT-Q2Gu4cy5AuSg-RdHF9bOxFDw?auto=format&dpr=1&w=1920',
    floorPrice: '2.4',
    totalSupply: '10000',
    chain: '0x1',
    verified: true,
    category: 'Art & Collectibles'
  },
  {
    id: '0x059edd72cd353df5106d2b9cc5ab83a52287ac3a',
    name: 'Chromie Squiggle by Snowfro',
    description: 'The Chromie Squiggle by Snowfro is the first Art Blocks project ever created. It is a simple generative algorithm that creates unique squiggles with different colors, frequencies, and amplitudes. Each squiggle is a unique combination of parameters from a vast possibility space.',
    imageUrl: 'https://i.seadn.io/gae/0qG8Y78s198F2GZHhURw8_TEfxFlpS2XYnuLV_OW6TJin5AV1G2WOSpcLGnEmv5g2gZ6R6Pxjd4v1DP2p0bxptckM6ZJ3cMIvQmrgDM?auto=format&dpr=1&w=256',
    bannerImageUrl: 'https://i.seadn.io/s/primary-drops/0x059edd72cd353df5106d2b9cc5ab83a52287ac3a/2198741:about:media:2bf36829-9374-4475-9cb6-4a8c7713a3f1.png?auto=format&dpr=1&w=1920',
    floorPrice: '11.8',
    totalSupply: '9250',
    chain: '0x1',
    verified: true,
    category: 'Art Blocks'
  },
  {
    id: '0x39ee2c7b3cb80254225884ca001f57118c8f21b6',
    name: 'Memeland Potatoz',
    description: '9,999 SMALL SPECIES LEADING THE WAY TO MEMELAND.',
    imageUrl: 'https://i.seadn.io/gcs/files/129b97582f0071212ee7cf440644fc28.gif?auto=format&dpr=1&w=256',
    bannerImageUrl: 'https://i.seadn.io/gcs/files/62448fe425d5e5e2bd44ded754865f37.png?auto=format&dpr=1&w=1200',
    floorPrice: '0.2448',
    totalSupply: '9999',
    chain: '0x1',
    verified: true,
    category: 'Meme'
  },
  {
    id: '0x9a38dec0590abc8c883d72e52391090e948ddf12',
    name: 'Yumemono',
    description: 'Yumemono is a hand-drawn PFP collection by artist Yee Wong.',
    imageUrl: 'https://i.seadn.io/s/raw/files/251c06b48a67445178712303328ffdbf.gif?auto=format&dpr=1&w=256',
    bannerImageUrl: 'https://i.seadn.io/s/primary-drops/0x1ea96fa85256cf99f9de56bb2269c165bda97375/34547068:about:media:5513e7e2-43f2-463f-8612-399dc2560bc0.png?auto=format&dpr=1&w=1920',
    floorPrice: '0.29',
    totalSupply: '10000',
    chain: '0x1',
    verified: true,
    category: 'Art'
  },
  {
    id: '0xf74af46c07cf74b0f224db28638647767d7597e3',
    name: 'GNSSart',
    description: 'The art by GNSS is a collection of generative compositions by artist GNSS.',
    imageUrl: 'https://i.seadn.io/gae/4xgTjZ0_ybQi2TuRMsjmiL6-uqsbWl3UyinkbVZob92BCQFdl6JQowJ6e41gCxZ0Ut7D9wpjq-hQdEcQYQSrZHEKkPZjnbyGc8bhog?auto=format&dpr=1&w=256',
    bannerImageUrl: 'https://i.seadn.io/gae/PTS_vqird-CNZ-grJ_ZPKCVGaPrzoTmt4d9r-U3dXkTqa6EYkhEqsSf_JkAXRIaDGVOj4A0Bm_UVXQM3vwLa7BLXGbXGFVYgkw6bN0E?auto=format&dpr=1&w=1920',
    floorPrice: '0.25',
    totalSupply: '789',
    chain: '0x1',
    verified: true,
    category: 'Generative Art'
  },
  {
    id: '0x5a0121a0a21232ec0d024dab9017314509192948',
    name: 'GEMESIS',
    description: 'GEMESIS is a collection of 10,000 gems with unique traits & properties.',
    imageUrl: 'https://i.seadn.io/gcs/files/7ed181433ee09174f09a0e31b563d313.png?auto=format&dpr=1&w=256',
    bannerImageUrl: 'https://i.seadn.io/s/raw/files/cd5cd1ccaa3a3d2bcce53c275c44d9ff.png?auto=format&dpr=1&w=384',
    floorPrice: '0.12',
    totalSupply: '10000',
    chain: '0x1',
    verified: true,
    category: 'Collectibles'
  },
  {
    id: '0x57f1887a8bf19b14fc0df6fd9b2acc9af147ea85',
    name: 'ENS: Ethereum Name Service',
    description: 'Ethereum Name Service (ENS) domains are secure domain names for the decentralized world. ENS domains provide a way for users to map human readable names to blockchain and non-blockchain resources, like Ethereum addresses, IPFS hashes, or website URLs.',
    imageUrl: 'https://i.seadn.io/gae/0cOqWoYA7xL9CkUjGlxsjreSYBdrUBE0c6EO1COG4XE8UeP-Z30ckqUNiL872zHQHQU5MUNMNhfDpyXIP17hRSC5HQ?auto=format&dpr=1&w=256',
    bannerImageUrl: 'https://i.seadn.io/s/primary-drops/0x57f1887a8bf19b14fc0df6fd9b2acc9af147ea85/3072:about:media:252af124-c94f-43a8-b81a-ab886564116f.png?auto=format&dpr=1&w=1920',
    floorPrice: '0.002',
    totalSupply: '2792126',
    chain: '0x1',
    verified: true,
    category: 'Domain Names'
  },
  {
    id: '0xbd3531da5cf5857e7cfaa92426877b022e612cf8',
    name: 'Pudgy Penguins',
    description: 'Pudgy Penguins is a collection of 8,888 NFTs, waddling through Web3. Embodying empathy, compassion, & determination, the Pudgy Penguins are a beacon of positivity in the NFT Space.',
    imageUrl: 'https://i.seadn.io/s/raw/files/cdf489fb69fd11886b468c0f7ff1376c.png?auto=format&dpr=1&w=256',
    bannerImageUrl: 'https://i.seadn.io/s/primary-drops/0xbd3531da5cf5857e7cfaa92426877b022e612cf8/809912:about:media:a21a43b4-972a-4d72-a651-3bea2c285683.jpeg?auto=format&dpr=1&w=1920',
    floorPrice: '4.95',
    totalSupply: '8888',
    chain: '0x1',
    verified: true,
    category: 'PFP'
  },
  {
    id: '0x5af0d9827e0c53e4799bb226655a1de152a425a5',
    name: 'Milady Maker',
    description: 'Milady Maker is a collection of 10,000 generative pfpNFTs, created in 2021. Miladys have an intentionally sloppy, "poor" anime-aesthetics; each portrait is generatively rendered with hand-made items and accessories to inspire distinct personalities.',
    imageUrl: 'https://i.seadn.io/gae/a_frplnavZA9g4vN3SexO5rrtaBX_cBTaJYcgrPtwQIqPhzgzUendQxiwUdr51CGPE2QyPEa1DHnkW1wLrHAv5DgfC3BP-CWpFq6BA?auto=format&dpr=1&w=256',
    bannerImageUrl: 'https://i.seadn.io/gae/1TtiQPPiqoc6hqMw3xVYnlEatEi6QhRQGDQA3B3yZfhr2nuXbedAQCOcTs1UZot6-4FXSiYM6xOtHWcaJNwFdRyuOlC_q5erFRbMYA?auto=format&dpr=1&w=1920',
    floorPrice: '1.47',
    totalSupply: '10000',
    chain: '0x1',
    verified: true,
    category: 'PFP'
  },
  {
    id: '0xc274a97f1691ef390f662067e95a6eff1f99b504',
    name: 'Tin Fun NFT',
    description: 'Oriental fantasy adventure in Web3',
    imageUrl: 'https://i.seadn.io/s/raw/files/a531bedf317b5ffe5a35d559b5c94cd9.jpg?auto=format&dpr=1&w=256',
    bannerImageUrl: 'https://i.seadn.io/s/primary-drops/0xc274a97f1691ef390f662067e95a6eff1f99b504/31341974:about:media:98e2f8a2-a8aa-46d9-9267-87108353c759.jpeg?auto=format&dpr=1&w=1920',
    floorPrice: '0.0929',
    totalSupply: '9999',
    chain: '0x1',
    verified: true,
    category: 'China'
  },
  {
    id: '0x34d85c9cdeb23fa97cb08333b511ac86e1c4e258',
    name: 'Otherdeed for Otherside',
    description: 'Otherdeeds are the key to claiming land in Otherside. Each have a unique blend of environment and sediment – some with resources, some with powerful artifacts.',
    imageUrl: 'https://i.seadn.io/gae/yIm-M5-BpSDdTEIJRt5D6xphizhIdozXjqSITgK4phWq7MmAU3qE7Nw7POGCiPGyhtJ3ZFP8iJ29TFl-RLcGBWX5qI4-ZcnCPcsY4zI?auto=format&dpr=1&w=256',
    bannerImageUrl: 'https://i.seadn.io/gae/E_XVuM4_sRYvQpnzGefSfcP3aC5dJeUxNvEDXBT2BiBjOE_MQjmXlUxr8Mt8z9JQjLP8M2sQrC4AXNhUQA18_hOiaejuZI_cM2rARGE?auto=format&dpr=1&w=3840',
    floorPrice: '1.58',
    totalSupply: '100000',
    chain: '0x1',
    verified: true,
    category: 'Virtual Worlds'
  },
];

// Real BNB Chain collections
const mockBNBCollections = [
  {
    id: '0x0a8901b0E25DEb55A87524f0cC164E9644020EBA',
    name: 'Pancake Squad',
    description: 'PancakeSwap\'s NFT collection of 10,000 unique bunnies designed to reward loyal community members and bring utility to the CAKE token.',
    imageUrl: 'https://i.seadn.io/s/raw/files/8b1d3939c420d39c8914f68b506c50db.png?auto=format&dpr=1&w=256',
    bannerImageUrl: 'https://i.seadn.io/s/primary-drops/0xc291cc12018a6fcf423699bce985ded86bac47cb/33406336:about:media:6f541d5a-5309-41ad-8f73-74f092ed1314.png?auto=format&dpr=1&w=1200',
    floorPrice: '2.5',
    totalSupply: '10000',
    chain: '0x38',
    verified: true,
    category: 'Gaming'
<<<<<<< HEAD
=======
  },
  {
    id: '0xcec33930ba196cdf9f38e1a5e2a1e0708450d20f',
    name: 'Era7: Game of Truth',
    description: 'Era7: Game of Truth is a play-to-earn trading card game inspired by Magic: The Gathering, Hearthstone, and Runeterra. Build your deck and battle against players around the world!',
    imageUrl: 'https://images.pocketgamer.biz/T/52539/2022/52539_Era7_Game_of_Truth_screenshot_1.png',
    bannerImageUrl: 'https://pbs.twimg.com/profile_banners/1428004235405357057/1648021562/1500x500',
    floorPrice: '0.4',
    totalSupply: '33000',
    chain: '0x38',
    verified: true,
    category: 'Gaming'
  },
  {
    id: '0x04a5e3ed4907b781f702adbddf1b7e771c31b0f2',
    name: 'BSC Punks',
    description: 'CryptoPunks on BSC - 10,000 uniquely generated characters on the BNB Chain.',
    imageUrl: 'https://lh3.googleusercontent.com/BdxvLseXcfl57BiuQcQYdJ64v-aI8din7WPk0Pgo3qQFhAUH-B6i-dCqqc_mCkRIzULmwzwecnohLhrcH8A9mpWIZqA7ygc52Sr81hE=s130',
    bannerImageUrl: 'https://pbs.twimg.com/profile_banners/1364731917736632321/1649351522/1500x500',
    floorPrice: '0.25',
    totalSupply: '10000',
    chain: '0x38',
    verified: false,
    category: 'Art & Collectibles'
  },
  {
    id: '0x85f0e02cb992aa1f9f47112f815f519ef1a59e2d',
    name: 'BNB Bulls Club',
    description: 'The BNB Bulls Club is a collection of 10,000 unique NFTs living on the BNB Chain, each representing membership to the club with unique utilities.',
    imageUrl: 'https://static-nft.pancakeswap.com/mainnet/0x85F0e02cb992aa1F9F47112F815F519EF1A59E2D/banner-lg.png',
    bannerImageUrl: 'https://static-nft.pancakeswap.com/mainnet/0x85F0e02cb992aa1F9F47112F815F519EF1A59E2D/banner-lg.png',
    floorPrice: '1.2',
    totalSupply: '10000',
    chain: '0x38',
    verified: false,
    category: 'Membership'
  },
  {
    id: '0xc274a97f1691ef390f662067e95a6eff1f99b504',
    name: 'Tin Fun NFT',
    description: 'Buildspace: Build your own DAO with Javascript | Cohort Alkes | #360 - DAOs are taking over. Build one yourself for fun. Maybe it\'s a meme DAO for your friends. Maybe it\'s a DAO that aims to fix climate change. Up to you. We\'ll be going over things like minting a membership NFT, creating/airdropping a token, public treasuries, and governance using a token!',
    imageUrl: 'https://i.seadn.io/s/raw/files/a531bedf317b5ffe5a35d559b5c94cd9.jpg?auto=format&dpr=1&w=256',
    bannerImageUrl: 'https://i.seadn.io/s/primary-drops/0xc274a97f1691ef390f662067e95a6eff1f99b504/31341974:about:media:98e2f8a2-a8aa-46d9-9267-87108353c759.jpeg?auto=format&dpr=1&w=1920',
    floorPrice: '0.0929',
    totalSupply: '9999',
    chain: '0x38',
    verified: true,
    category: 'China'
>>>>>>> 9f31acf9
  }
];

// CryptoPath ecosystem NFT collection on BNB Testnet
const cryptoPathCollection = {
  id: '0x2fF12fE4B3C4DEa244c4BdF682d572A90Df3B551',
  name: 'CryptoPath Genesis',
  description: 'The official NFT collection of the CryptoPath ecosystem. These limited edition NFTs grant exclusive access to premium features and rewards within the CryptoPath platform.',
  imageUrl: '/Img/logo/cryptopath.png', // Replace with actual image path
  bannerImageUrl: '/Img/logo/logo4.svg', // Replace with actual banner path
  floorPrice: '10.0',
  totalSupply: '1000',
  chain: '0x61', // BNB Testnet
  verified: true,
  category: 'Utility',
  featured: true
};

export async function fetchUserNFTs(address: string, chainId: string, pageKey?: string): Promise<AlchemyNFTResponse> {
  if (!address) {
    throw new Error("Address is required to fetch NFTs");
  }

  // For BNB Chain, use BSCScan API
  if (isBNBChain(chainId)) {
    try {
      const result = await cachedBscScanRequest({
        module: 'account',
        action: 'tokennfttx',
        address: address,
        page: '1',
        offset: '100',
        sort: 'desc'
      }, chainId);
      
      if (result.status === '1' && result.result) {
        // Group transactions by contract address to simulate the Alchemy response format
        const groupedByContract: Record<string, any[]> = {};
        
        for (const tx of result.result) {
          if (!groupedByContract[tx.contractAddress]) {
            groupedByContract[tx.contractAddress] = [];
          }
          groupedByContract[tx.contractAddress].push(tx);
        }
        
        // Convert to Alchemy-like format for compatibility
        const ownedNfts = Object.entries(groupedByContract).map(([contractAddress, transactions]) => {
          // Filter for NFTs the user still owns (received but not sent)
          const ownedTokenIds = new Set<string>();
          
          // Track all token IDs user has received
          transactions.forEach(tx => {
            if (tx.to.toLowerCase() === address.toLowerCase()) {
              ownedTokenIds.add(tx.tokenID);
            }
          });
          
          // Remove tokens that were sent away
          transactions.forEach(tx => {
            if (tx.from.toLowerCase() === address.toLowerCase()) {
              ownedTokenIds.delete(tx.tokenID);
            }
          });
          
          // Take the first transaction to get NFT details
          const firstTx = transactions[0];
          
          return {
            contract: {
              address: contractAddress,
              name: firstTx.tokenName || 'Unknown',
              symbol: firstTx.tokenSymbol || '',
            },
            id: { 
              tokenId: Array.from(ownedTokenIds)[0] || '0',
            },
            balance: ownedTokenIds.size.toString(),
            media: [{ gateway: '' }],
            tokenUri: { gateway: '', raw: '' }
          };
        });
        
        return {
          ownedNfts: ownedNfts.filter(nft => nft.balance !== '0'),
          totalCount: ownedNfts.length
        };
      }
      
      return { ownedNfts: [], totalCount: 0 };
    } catch (error) {
      console.error(`Error fetching NFTs from BSCScan for ${address}:`, error);
      toast.error("Failed to load NFTs from BSCScan");
      return { ownedNfts: [], totalCount: 0 };
    }
  }

  // For non-BNB chains, continue using Alchemy
  const network = CHAIN_ID_TO_NETWORK[chainId as keyof typeof CHAIN_ID_TO_NETWORK] || 'eth-mainnet';
  
  try {
    const apiUrl = `https://${network}.g.alchemy.com/nft/v2/${ALCHEMY_API_KEY}/getNFTs`;
    const url = new URL(apiUrl);
    url.searchParams.append('owner', address);
    url.searchParams.append('withMetadata', 'true');
    url.searchParams.append('excludeFilters[]', 'SPAM');
    url.searchParams.append('pageSize', '100');
    
    if (pageKey) {
      url.searchParams.append('pageKey', pageKey);
    }

    const response = await fetch(url.toString());
    
    if (!response.ok) {
      throw new Error(`API request failed with status ${response.status}`);
    }

    return await response.json();
  } catch (error) {
    console.error(`Error fetching NFTs for ${address}:`, error);
    toast.error("Failed to load NFTs");
    return { ownedNfts: [], totalCount: 0 };
  }
}

export async function fetchCollectionInfo(contractAddress: string, chainId: string): Promise<CollectionMetadata> {
  if (!contractAddress) {
    throw new Error("Contract address is required");
  }

  // For BNB Chain networks, use BSCScan API
  if (isBNBChain(chainId)) {
    try {
      // First try to get contract ABI to extract more info
      const abiResult = await cachedBscScanRequest({
        module: 'contract',
        action: 'getabi',
        address: contractAddress
      }, chainId);
      
      // Default values
      let name = 'Unknown Collection';
      let symbol = '';
      let totalSupply = '0';
      const description = '';
      const imageUrl = '';
      
      // Try to use the mock data if available for better UX
      if (chainId === '0x38') {
        const mockCollection = mockBNBCollections.find(c => 
          c.id.toLowerCase() === contractAddress.toLowerCase()
        );
        
        if (mockCollection) {
          return {
            name: mockCollection.name,
            symbol: '',
            totalSupply: mockCollection.totalSupply,
            description: mockCollection.description,
            imageUrl: mockCollection.imageUrl
          };
        }
      } else if (chainId === '0x61' && contractAddress.toLowerCase() === '0x2fF12fE4B3C4DEa244c4BdF682d572A90Df3B551'.toLowerCase()) {
        // Use CryptoPath collection info for testnet
        return {
          name: cryptoPathCollection.name,
          symbol: 'CP',
          totalSupply: cryptoPathCollection.totalSupply,
          description: cryptoPathCollection.description,
          imageUrl: cryptoPathCollection.imageUrl
        };
      }
      
      // If we have valid ABI, try to extract info
      if (abiResult.status === '1' && abiResult.result) {
        try {
          // Get token name
          const nameResult = await cachedBscScanRequest({
            module: 'contract',
            action: 'readcontract',
            address: contractAddress,
            contractaddress: contractAddress,
            function: 'name()'
          }, chainId);
          
          if (nameResult.status === '1' && nameResult.result) {
            name = nameResult.result;
          }
          
          // Get token symbol
          const symbolResult = await cachedBscScanRequest({
            module: 'contract',
            action: 'readcontract',
            address: contractAddress,
            contractaddress: contractAddress,
            function: 'symbol()'
          }, chainId);
          
          if (symbolResult.status === '1' && symbolResult.result) {
            symbol = symbolResult.result;
          }
          
          // Get total supply
          const supplyResult = await cachedBscScanRequest({
            module: 'contract',
            action: 'readcontract',
            address: contractAddress,
            contractaddress: contractAddress,
            function: 'totalSupply()'
          }, chainId);
          
          if (supplyResult.status === '1' && supplyResult.result) {
            totalSupply = supplyResult.result;
          }
        } catch (error) {
          console.error("Error reading contract functions:", error);
        }
      }
      
      // If we still don't have a name, try to get token info
      if (name === 'Unknown Collection') {
        try {
          // Get token info
          const tokenInfoResult = await cachedBscScanRequest({
            module: 'token',
            action: 'tokeninfo',
            contractaddress: contractAddress,
          }, chainId);
          
          if (tokenInfoResult.status === '1' && tokenInfoResult.result?.[0]) {
            const info = tokenInfoResult.result[0];
            name = info.name || name;
            symbol = info.symbol || symbol;
            totalSupply = info.totalSupply || totalSupply;
          }
        } catch (error) {
          console.error("Error getting token info:", error);
        }
      }
      
      return {
        name,
        symbol,
        totalSupply,
        description,
        imageUrl
      };
    } catch (error) {
      console.error(`Error fetching collection info for ${contractAddress} from BSCScan:`, error);
      toast.error("Failed to load collection info from BSCScan");
      return {
        name: 'Unknown Collection',
        symbol: '',
        totalSupply: '0',
        description: '',
        imageUrl: '',
      };
    }
  }

  // For non-BNB chains, continue using Alchemy
  const network = CHAIN_ID_TO_NETWORK[chainId as keyof typeof CHAIN_ID_TO_NETWORK] || 'eth-mainnet';
  
  try {
    const apiUrl = `https://${network}.g.alchemy.com/nft/v2/${ALCHEMY_API_KEY}/getContractMetadata`;
    const url = new URL(apiUrl);
    url.searchParams.append('contractAddress', contractAddress);

    const response = await fetch(url.toString());
    
    if (!response.ok) {
      throw new Error(`API request failed with status ${response.status}`);
    }

    const data = await response.json();
    
    return {
      name: data.contractMetadata.name || 'Unknown Collection',
      symbol: data.contractMetadata.symbol || '',
      totalSupply: data.contractMetadata.totalSupply || '0',
      description: data.contractMetadata.openSea?.description || '',
      imageUrl: data.contractMetadata.openSea?.imageUrl || '',
    };
  } catch (error) {
    console.error(`Error fetching collection info for ${contractAddress}:`, error);
    toast.error("Failed to load collection info");
    return {
      name: 'Unknown Collection',
      symbol: '',
      totalSupply: '0',
      description: '',
      imageUrl: '',
    };
  }
}

interface NFTItem {
  id: {
    tokenId: string;
  };
  title?: string;
  description?: string;
  media?: Array<{gateway?: string}>;
  metadata?: {
    attributes?: Array<{trait_type: string, value: string}>
  };
}
export interface CollectionNFT {
  id: string;
  tokenId: string;
  name: string;
  description?: string;
  imageUrl: string;
  attributes?: Array<{
    trait_type: string;
    value: string;
  }>;
  chain: string;
}

export interface CollectionNFTsResponse {
  nfts: CollectionNFT[];
  totalCount: number;
  pageKey?: string;
}

export async function fetchCollectionNFTs(
  contractAddress: string, 
  chainId: string,
  page: number = 1,
  pageSize: number = 20,
  sortBy: string = 'tokenId',
  sortDirection: 'asc' | 'desc' = 'asc',
  searchQuery: string = '',
  attributes: Record<string, string[]> = {}
): Promise<CollectionNFTsResponse> {
  if (!contractAddress) {
    throw new Error("Contract address is required");
  }
  
  // For BNB Chain networks, use BSCScan API
  if (isBNBChain(chainId)) {
    try {
      // Get NFT transactions for the contract - this is the most reliable way to get all token IDs
      const result = await cachedBscScanRequest({
        module: 'token',
        action: 'tokennfttx',
        contractaddress: contractAddress,
        page: '1',
        offset: String(pageSize * 2), // Request more to account for transfers
        sort: sortDirection === 'asc' ? 'asc' : 'desc'
      }, chainId);
      
      if (result.status === '1' && result.result) {
        // Extract unique token IDs
        const uniqueTokenIds = [...new Set(result.result
          .map((tx: any) => tx.tokenID)
          .filter((id: string) => id && id.length > 0)
        )];
        
        // Sort token IDs numerically if possible, otherwise as strings
        const sortedTokenIds = uniqueTokenIds.sort((a, b) => {
          const numA = parseInt(a as string, 10);
          const numB = parseInt(b as string, 10);
          
          if (!isNaN(numA) && !isNaN(numB)) {
            return sortDirection === 'asc' ? numA - numB : numB - numA;
          }
          
          return sortDirection === 'asc' 
            ? (a as string).localeCompare(b as string)
            : (b as string).localeCompare(a as string);
        });
        
        // Apply pagination
        const startIdx = (page - 1) * pageSize;
        const paginatedTokenIds = sortedTokenIds.slice(startIdx, startIdx + pageSize);
        
        // Apply search filter if needed
        const filteredTokenIds = searchQuery 
          ? paginatedTokenIds.filter(id => String(id).includes(searchQuery))
          : paginatedTokenIds;
        
        // Fetch metadata for each token with proper rate limiting
        const nfts: CollectionNFT[] = [];
        
        // Try to get the contract's baseURI first to optimize requests
        let baseURI = '';
        try {
          // Use contract's baseURI function if available
          const baseURIResult = await cachedBscScanRequest({
            module: 'contract',
            action: 'readcontract',
            address: contractAddress,
            contractaddress: contractAddress,
            function: 'baseURI()'
          }, chainId);
          
          if (baseURIResult.status === '1' && baseURIResult.result) {
            baseURI = baseURIResult.result;
          }
        } catch (error) {
          console.warn("Could not get baseURI, will try individual tokenURI calls:", error);
        }
        
        // Process tokens one at a time to avoid overloading the API
        for (const tokenId of filteredTokenIds) {
          try {
            // Default fallback NFT in case metadata can't be fetched
            const fallbackNft: CollectionNFT = {
              id: `${contractAddress.toLowerCase()}-${tokenId}`,
              tokenId: String(tokenId),
              name: `NFT #${tokenId}`,
              description: 'Metadata unavailable',
              imageUrl: '',
              attributes: []
            };
            
            // Get token URI - use contract call with the tokenURI function
            let uri = '';
            try {
              // Use contract's tokenURI function directly
              const tokenURIResult = await cachedBscScanRequest({
                module: 'contract',
                action: 'readcontract',
                address: contractAddress,
                contractaddress: contractAddress,
                function: `tokenURI(${tokenId})`
              }, chainId);
              
              if (tokenURIResult.status === '1' && tokenURIResult.result) {
                uri = tokenURIResult.result;
              } else if (baseURI) {
                // If we have baseURI but tokenURI call failed, try to construct the URI
                uri = baseURI.endsWith('/') ? `${baseURI}${tokenId}` : `${baseURI}/${tokenId}`;
              }
              
              if (!uri) {
                // If we still don't have a URI, add the fallback NFT
                nfts.push(fallbackNft);
                continue;
              }
              
              // Process the URI to get metadata
              try {
                // Resolve various URI formats (IPFS, HTTP, etc.)
                let resolvedUri = uri;
                
                if (uri.startsWith('ipfs://')) {
                  resolvedUri = `https://ipfs.io/ipfs/${uri.slice(7)}`;
                } else if (!uri.startsWith('http')) {
                  // Some contracts return baseURI + tokenId
                  if (uri.endsWith('/')) {
                    resolvedUri = `${uri}${tokenId}`;
                  } else {
                    resolvedUri = `${uri}/${tokenId}`;
                  }
                }
                
                // Fetch metadata with timeout to avoid hanging
                const metadataResponse = await axios.get(resolvedUri, { 
                  timeout: 5000,
                  // Some IPFS gateways may return HTML error pages without proper status code
                  validateStatus: (status) => status < 400
                });
                
                if (!metadataResponse.data) {
                  nfts.push(fallbackNft);
                  continue;
                }
                
                const metadata = metadataResponse.data;
                
                // Resolve image URL, handle IPFS and other formats
                let imageUrl = '';
                if (typeof metadata.image === 'string') {
                  imageUrl = metadata.image.startsWith('ipfs://')
                    ? `https://ipfs.io/ipfs/${metadata.image.slice(7)}`
                    : metadata.image;
                }
                
                // Create NFT object from metadata
                const nft: CollectionNFT = {
                  id: `${contractAddress.toLowerCase()}-${tokenId}`,
                  tokenId: String(tokenId),
                  name: metadata.name || `NFT #${tokenId}`,
                  description: metadata.description || '',
                  imageUrl,
                  attributes: Array.isArray(metadata.attributes) ? metadata.attributes : []
                };
                
                // Apply attribute filters if needed
                let includeNft = true;
                
                if (Object.keys(attributes).length > 0) {
                  for (const [traitType, values] of Object.entries(attributes)) {
                    if (traitType === 'Network') continue; // Skip the Network filter we added
                    
                    const nftAttribute = nft.attributes.find(attr => attr.trait_type === traitType);
                    if (!nftAttribute || !values.includes(nftAttribute.value)) {
                      includeNft = false;
                      break;
                    }
                  }
                }
                
                if (includeNft) {
                  nfts.push(nft);
                }
              } catch (metadataError) {
                console.warn(`Error fetching metadata for token ${tokenId}:`, metadataError);
                nfts.push(fallbackNft);
              }
            } catch (uriError) {
              console.warn(`Error fetching token URI for token ${tokenId}:`, uriError);
              
              // If we're on testnet, generate mock data for demo purposes
              if (chainId === '0x61' && contractAddress.toLowerCase() === '0x2fF12fE4B3C4DEa244c4BdF682d572A90Df3B551'.toLowerCase()) {
                // For our demo CryptoPath collection, generate mock data
                const mockNft = generateMockNFT(String(tokenId), contractAddress, chainId);
                nfts.push(mockNft);
              } else {
                nfts.push(fallbackNft);
              }
            }
          } catch (tokenError) {
            console.error(`Error processing token ${tokenId}:`, tokenError);
          }
          
          // Add a small delay between requests to avoid rate limiting
          await new Promise(resolve => setTimeout(resolve, 100));
        }
        
        // Apply final sorting to the results based on user's sort preference
        nfts.sort((a, b) => {
          if (sortBy === 'tokenId') {
            const numA = parseInt(a.tokenId, 10);
            const numB = parseInt(b.tokenId, 10);
            
            if (!isNaN(numA) && !isNaN(numB)) {
              return sortDirection === 'asc' ? numA - numB : numB - numA;
            }
            
            return sortDirection === 'asc' 
              ? a.tokenId.localeCompare(b.tokenId)
              : b.tokenId.localeCompare(a.tokenId);
          } else if (sortBy === 'name') {
            return sortDirection === 'asc' 
              ? a.name.localeCompare(b.name)
              : b.name.localeCompare(a.name);
          }
          return 0;
        });
        
        return {
          nfts,
          totalCount: uniqueTokenIds.length
        };
      }
      
      // If we didn't get valid result from BSCScan
      return { nfts: [], totalCount: 0 };
    } catch (error) {
      console.error(`Error fetching NFTs for collection ${contractAddress} from BSCScan:`, error);
      toast.error("Failed to load collection NFTs from BSCScan");
      return { nfts: [], totalCount: 0 };
    }
  }
  
  // For non-BNB chains, continue using Alchemy
  const network = CHAIN_ID_TO_NETWORK[chainId as keyof typeof CHAIN_ID_TO_NETWORK] || 'eth-mainnet';
  
  try {
    const apiUrl = `https://${network}.g.alchemy.com/nft/v2/${ALCHEMY_API_KEY}/getNFTsForCollection`;
    const url = new URL(apiUrl);
    url.searchParams.append('contractAddress', contractAddress);
    url.searchParams.append('withMetadata', 'true');
    url.searchParams.append('startToken', ((page - 1) * pageSize).toString());
    url.searchParams.append('limit', pageSize.toString());

    const response = await fetch(url.toString());
    
    if (!response.ok) {
      throw new Error(`API request failed with status ${response.status}`);
    }

    const data = await response.json();
    
    // Process NFTs
    let nfts = data.nfts.map((nft: NFTItem) => ({
      id: `${contractAddress}-${nft.id.tokenId || ''}`,
      tokenId: nft.id.tokenId || '',
      name: nft.title || `NFT #${parseInt(nft.id.tokenId || '0', 16).toString()}`,
      description: nft.description || '',
      imageUrl: nft.media?.[0]?.gateway || '',
      attributes: nft.metadata?.attributes || [],
    }));
    
    // Apply filters
    if (searchQuery) {
      const query = searchQuery.toLowerCase();
      nfts = nfts.filter((nft: CollectionNFT) => 
        nft.name.toLowerCase().includes(query) || 
        nft.tokenId.toLowerCase().includes(query)
      );
    }
    
    // Apply attribute filters
    if (Object.keys(attributes).length > 0) {
      nfts = nfts.filter((nft: CollectionNFT) => {
        for (const [traitType, values] of Object.entries(attributes)) {
          if (!nft.attributes) {
            return false;
          }
          const nftAttribute = nft.attributes.find((attr: {trait_type: string, value: string}) => attr.trait_type === traitType);
          if (!nftAttribute || !values.includes(nftAttribute.value)) {
            return false;
          }
        }
        return true;
      });
    }
    
    // Apply sorting
    nfts.sort((a: CollectionNFT, b: CollectionNFT) => {
      if (sortBy === 'tokenId') {
        const idA = parseInt(a.tokenId, 16) || 0;
        const idB = parseInt(b.tokenId, 16) || 0;
        return sortDirection === 'asc' ? idA - idB : idB - idA;
      } else if (sortBy === 'name') {
        return sortDirection === 'asc' 
          ? a.name.localeCompare(b.name)
          : b.name.localeCompare(a.name);
      }
      return 0;
    });

    return {
      nfts: nfts,
      totalCount: data.totalCount || nfts.length,
      pageKey: data.pageKey
    };
  } catch (error) {
    console.error(`Error fetching NFTs for collection ${contractAddress}:`, error);
    toast.error("Failed to load collection NFTs");
    return { nfts: [], totalCount: 0 };
  }
}

// Helper function to generate mock NFT data for testing
function generateMockNFT(tokenId: string, contractAddress: string, chainId: string): CollectionNFT {
  // Generate predictable but random-looking attributes based on tokenId
  const tokenNum = parseInt(tokenId as string, 10);
  const seed = tokenNum % 100;
  
  // Background options
  const backgrounds = ['Blue', 'Red', 'Green', 'Purple', 'Gold', 'Black', 'White'];
  const backgroundIndex = seed % backgrounds.length;
  
  // Species options
  const species = ['Human', 'Ape', 'Robot', 'Alien', 'Zombie', 'Demon', 'Angel'];
  const speciesIndex = (seed * 3) % species.length;
  
  // Rarity options
  const rarities = ['Common', 'Uncommon', 'Rare', 'Epic', 'Legendary'];
  const rarityIndex = Math.floor(seed / 20); // 0-4
  
  return {
    id: `${contractAddress.toLowerCase()}-${tokenId}`,
    tokenId: String(tokenId),
    name: `CryptoPath #${tokenId}`,
    description: `A unique NFT from the CryptoPath Genesis Collection with ${rarities[rarityIndex]} rarity.`,
    imageUrl: `/Img/nft/sample-${(seed % 5) + 1}.jpg`, // Using sample images 1-5
    attributes: [
      { trait_type: 'Background', value: backgrounds[backgroundIndex] },
      { trait_type: 'Species', value: species[speciesIndex] },
      { trait_type: 'Rarity', value: rarities[rarityIndex] },
      // Network attribute for filtering
      { trait_type: 'Network', value: chainId === '0x1' ? 'Ethereum' : 
                               chainId === '0xaa36a7' ? 'Sepolia' :
                               chainId === '0x38' ? 'BNB Chain' : 'BNB Testnet' }
    ]
  };
}

// Mocked API service for NFT data
// In a real application, this would connect to Alchemy or another provider
export async function fetchPopularCollections(chainId: string): Promise<any[]> {
  try {
    // For BNB Testnet, include our ecosystem collection first
    if (chainId === '0x61') {
      return [cryptoPathCollection, ...mockBNBCollections.map(collection => ({
        ...collection,
        chain: chainId
      }))];
    }
    
    // For BNB Chain mainnet
    if (chainId === '0x38') {
      return mockBNBCollections.map(collection => ({
        ...collection,
        chain: chainId
      }));
    }
    
    // For Ethereum and Sepolia
    return mockCollections.map(collection => ({
      ...collection,
        chain: chainId
    }));
  } catch (error) {
    console.error('Error fetching collections:', error);
    throw error;
  }
}

// Function to fetch marketplace trading history 
export async function fetchTradeHistory(tokenId?: string): Promise<any[]> {
  // This would normally connect to a blockchain indexer service
  // For now, we'll return mock data
  return [
    {
      id: '1',
      event: 'Sale',
      tokenId: tokenId || '123',
      from: '0x1234567890abcdef1234567890abcdef12345678',
      to: '0xabcdef1234567890abcdef1234567890abcdef12',
      price: '120.5',
      timestamp: new Date(Date.now() - 1000 * 60 * 60 * 2).toISOString(), // 2 hours ago
      txHash: '0xabc123def456'
    },
    {
      id: '2',
      event: 'Transfer',
      tokenId: tokenId || '123',
      from: '0xabcdef1234567890abcdef1234567890abcdef12',
      to: '0x9876543210abcdef1234567890abcdef12345678',
      timestamp: new Date(Date.now() - 1000 * 60 * 60 * 24).toISOString(), // 1 day ago
      txHash: '0xdef456abc789'
    },
    {
      id: '3',
      event: 'Mint',
      tokenId: tokenId || '123',
      from: '0x0000000000000000000000000000000000000000',
      to: '0x1234567890abcdef1234567890abcdef12345678',
      timestamp: new Date(Date.now() - 1000 * 60 * 60 * 24 * 3).toISOString(), // 3 days ago
      txHash: '0x789abc123def'
    },
    {
      id: '4',
      event: 'List',
      tokenId: tokenId || '123',
      from: '0x1234567890abcdef1234567890abcdef12345678',
      to: '0x0000000000000000000000000000000000000000',
      price: '100',
      timestamp: new Date(Date.now() - 1000 * 60 * 60 * 24 * 2).toISOString(), // 2 days ago
      txHash: '0x456def789abc'
    }
  ];
}

// Function to fetch price history data for charts
export async function fetchPriceHistory(tokenId?: string): Promise<any[]> {
  // This would normally fetch real historical price data
  // For now, generate some mock data
  const now = Date.now();
  const data = [];
  
  // Generate 30 days of price data
  for (let i = 30; i >= 0; i--) {
    const date = new Date(now - 1000 * 60 * 60 * 24 * i);
    const basePrice = tokenId ? 100 : 120; // Different base for collection vs single NFT
    const randomFactor = 0.3 * Math.sin(i / 2) + 0.2 * Math.cos(i);
    const volatility = 0.1;
    
    data.push({
      date: date.toISOString().split('T')[0],
      price: basePrice * (1 + randomFactor + volatility * (Math.random() - 0.5))
    });
  }
  
  return data;
}<|MERGE_RESOLUTION|>--- conflicted
+++ resolved
@@ -436,8 +436,6 @@
     chain: '0x38',
     verified: true,
     category: 'Gaming'
-<<<<<<< HEAD
-=======
   },
   {
     id: '0xcec33930ba196cdf9f38e1a5e2a1e0708450d20f',
@@ -486,7 +484,6 @@
     chain: '0x38',
     verified: true,
     category: 'China'
->>>>>>> 9f31acf9
   }
 ];
 
