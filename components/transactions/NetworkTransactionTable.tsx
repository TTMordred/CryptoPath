'use client'

import { useState, useEffect } from 'react'
import { Table, TableBody, TableCell, TableHead, TableHeader, TableRow } from "@/components/ui/table"
import { Button } from "@/components/ui/button"
import Link from 'next/link'
import { Eye, ChevronLeft, ChevronRight, Download, Copy } from 'lucide-react'
import { toast, useToast } from "@/components/ui/use-toast"
import { ethers } from 'ethers';

interface CoinOption {
  id: string;
  name: string;
}

interface NetworkTransactionTableProps {
  selectedCoin?: CoinOption | null;
}

interface Transaction {
  hash: string;
  method: string;
  block?: string;
  age?: string;
  from: string;
  to: string;
  value: string;
  gasPrice?: string;
  gasUsed?: string;
  timestamp: number;
}

export default function NetworkTransactionTable({ selectedCoin }: NetworkTransactionTableProps) {
  const [transactions, setTransactions] = useState<Transaction[]>([]);
  const [isLoading, setIsLoading] = useState(true);
  const [error, setError] = useState<string | null>(null);
  const [page, setPage] = useState(1);
  const [isMobile, setIsMobile] = useState(false);
  const { toast } = useToast();

<<<<<<< HEAD
  const copyToClipboard = async (text: string) => {
    try {
      await navigator.clipboard.writeText(text);
      toast({
        title: "Copied!",
        description: "Address copied to clipboard",
      });
    } catch (err) {
      console.error('Failed to copy:', err);
    }
  };

  const truncateAddress = (address: string) => {
    return `${address.slice(0, 6)}...${address.slice(-4)}`;
=======
  interface MethodSignatures {
    [key: string]: string;
  }

  const knownMethods: MethodSignatures = {
    '0xa9059cbb': 'Transfer',
    '0x23b872dd': 'TransferFrom',
    '0x095ea7b3': 'Approve',
    '0x70a08231': 'BalanceOf',
    '0x18160ddd': 'TotalSupply',
    '0x313ce567': 'Decimals',
    '0x06fdde03': 'Name',
    '0x95d89b41': 'Symbol',
    '0xd0e30db0': 'Deposit',
    '0x2e1a7d4d': 'Withdraw',
    '0x3593564c': 'Execute',
    '0x4a25d94a': 'SwapExactTokensForTokens',
    '0x7ff36ab5': 'SwapExactETHForTokens',
    '0x791ac947': 'SwapExactTokensForETH',
    '0xfb3bdb41': 'SwapETHForExactTokens',
    '0x5c11d795': 'SwapTokensForExactTokens',
    '0xb6f9de95': 'Claim',
    '0x6a627842': 'Mint',
    '0xa0712d68': 'Mint',
  };

  const getTransactionMethod = (input: string): string => {
    if (input === '0x') return 'Transfer';
    const functionSelector = input.slice(0, 10).toLowerCase();
    return knownMethods[functionSelector] || 'Swap';
>>>>>>> f41d782f
  };

  const getRelativeTime = (timestamp: number | string) => {
    const ts = typeof timestamp === 'string' ? new Date(timestamp).getTime() : timestamp * 1000;
    const now = Date.now();
    const diff = now - ts;

    if (diff < 0) return "Just now";
    const seconds = Math.floor(diff / 1000);
    if (seconds < 60) return `${seconds} secs ago`;
    const minutes = Math.floor(seconds / 60);
    if (minutes < 60) return `${minutes} mins ago`;
    const hours = Math.floor(minutes / 60);
    if (hours < 24) return `${hours} hrs ago`;
    const days = Math.floor(hours / 24);
    return `${days} days ago`;
  };

  useEffect(() => {
    const fetchTransactions = async () => {
      try {
        setIsLoading(true);
        setError(null);

        let response;
        if (selectedCoin) {
          // Fetch token transactions
          response = await fetch(`/api/token-transactions?coinId=${selectedCoin.id}&page=${page}&offset=50`);
        } else {
          // Fetch latest block transactions (default to ETH)
          const blockResponse = await fetch('/api/etherscan?module=proxy&action=eth_blockNumber');
          if (!blockResponse.ok) throw new Error('Failed to fetch latest block');
          const blockData = await blockResponse.json();
          
          response = await fetch(
            `/api/etherscan?module=proxy&action=eth_getBlockByNumber&tag=${blockData.result}&boolean=true`
          );
        }

        if (!response.ok) {
          throw new Error('Failed to fetch transactions');
        }

<<<<<<< HEAD
        const data = await response.json();
=======
      const latestBlockResponse = await fetch('/api/etherscan?module=proxy&action=eth_blockNumber');
      if (!latestBlockResponse.ok) throw new Error('Failed to fetch latest block');
      const latestBlockData = await latestBlockResponse.json();

      const response = await fetch(
        `/api/etherscan?module=proxy&action=eth_getBlockByNumber&tag=${latestBlockData.result}&boolean=true`
      );
      if (!response.ok) throw new Error('Failed to fetch block transactions');
      const data = await response.json();
>>>>>>> f41d782f

        if (data.error) {
          throw new Error(data.error);
        }

        let formattedTransactions: Transaction[];
        if (selectedCoin) {
          // Token transactions are already formatted from the API
          formattedTransactions = data;
        } else {
          // Format ETH transactions from block data
          formattedTransactions = data.result.transactions.slice(0, 50).map((tx: any) => {
            const timestamp = parseInt(data.result.timestamp, 16);
            return {
              hash: tx.hash,
              method: tx.input === '0x' ? 'Transfer' : 'Contract Interaction',
              block: parseInt(tx.blockNumber, 16).toString(),
              age: getRelativeTime(timestamp),
              from: tx.from,
              to: tx.to || 'Contract Creation',
              value: `${ethers.utils.formatEther(tx.value)} ETH`,
              gasPrice: tx.gasPrice,
              gasUsed: tx.gas,
              timestamp
            };
          });
        }

        setTransactions(formattedTransactions);
      } catch (error) {
        console.error('Error fetching transactions:', error);
        setError(error instanceof Error ? error.message : 'Failed to fetch transactions');
        toast({
          title: "Error",
          description: "Failed to fetch transactions. Please try again later.",
          variant: "destructive",
        });
      } finally {
        setIsLoading(false);
      }
    };

    fetchTransactions();
    const interval = selectedCoin ? null : setInterval(fetchTransactions, 15000);
    return () => {
      if (interval) clearInterval(interval);
    };
  }, [selectedCoin, page]);

  useEffect(() => {
    const handleResize = () => {
      setIsMobile(window.innerWidth < 768);
    };
    handleResize();
    window.addEventListener('resize', handleResize);
    return () => window.removeEventListener('resize', handleResize);
  }, []);

  return (
    <div className="rounded-lg border border-gray-800 bg-gray-900">
      <Table>
        <TableHeader>
          <TableRow className="hover:bg-gray-800">
            <TableHead className="w-[50px]"></TableHead>
            <TableHead>Txn Hash</TableHead>
            <TableHead>Method</TableHead>
            {!selectedCoin && <TableHead>Block</TableHead>}
            <TableHead>Age</TableHead>
            <TableHead>From</TableHead>
            <TableHead>To</TableHead>
            <TableHead>Value</TableHead>
          </TableRow>
        </TableHeader>
        <TableBody>
          {isLoading ? (
            <TableRow>
              <TableCell colSpan={selectedCoin ? 7 : 8} className="text-center py-4">
                <div className="flex items-center justify-center space-x-2">
                  <div className="animate-spin rounded-full h-4 w-4 border-b-2 border-[#F5B056]"></div>
                  <span>Loading transactions...</span>
                </div>
              </TableCell>
            </TableRow>
          ) : error ? (
            <TableRow>
              <TableCell colSpan={selectedCoin ? 7 : 8} className="text-center py-4 text-red-500">
                {error}
              </TableCell>
            </TableRow>
          ) : transactions.length === 0 ? (
            <TableRow>
              <TableCell colSpan={selectedCoin ? 7 : 8} className="text-center py-4">
                No transactions found
              </TableCell>
            </TableRow>
          ) : (
            transactions.map((tx, index) => (
              <TableRow key={index} className="bg-gray-900 text-gray-300 hover:bg-gray-800 transition-colors">
                <TableCell className="p-0">
                  <div className="flex items-center justify-center h-full">
                    <Eye size={16} className="text-gray-400" />
                  </div>
                </TableCell>
                <TableCell className="font-medium">
                  <div className="flex items-center space-x-2">
                    <Link href={`/transaction/${tx.hash}`}>
                      <span className="cursor-pointer hover:underline text-[#F5B056]">
                        {truncateAddress(tx.hash)}
                      </span>
                    </Link>
                    <Button
                      variant="ghost"
                      size="icon"
                      onClick={() => copyToClipboard(tx.hash)}
                      className="h-5 w-5 p-0"
                    >
                      <Copy size={12} />
                    </Button>
                  </div>
                </TableCell>
                <TableCell>
                  <span className="px-2 py-1 rounded-full bg-gray-800 text-xs">
                    {tx.method}
                  </span>
                </TableCell>
                {!selectedCoin && (
                  <TableCell>
                    <Link href={`/block/${tx.block}`}>
                      <span className="cursor-pointer hover:underline text-[#F5B056]">
                        {tx.block}
                      </span>
                    </Link>
                  </TableCell>
                )}
                <TableCell>{typeof tx.timestamp === 'number' ? getRelativeTime(tx.timestamp) : getRelativeTime(new Date(tx.timestamp).getTime() / 1000)}</TableCell>
                <TableCell>
                  <div className="flex items-center space-x-2">
                    <Link href={`/address/${tx.from}`}>
                      <span className="cursor-pointer hover:underline text-[#F5B056]">
                        {truncateAddress(tx.from)}
                      </span>
                    </Link>
                    <Button
                      variant="ghost"
                      size="icon"
                      onClick={() => copyToClipboard(tx.from)}
                      className="h-5 w-5 p-0"
                    >
                      <Copy size={12} />
                    </Button>
                  </div>
                </TableCell>
                <TableCell>
                  <div className="flex items-center space-x-2">
                    <Link href={`/address/${tx.to}`}>
                      <span className="cursor-pointer hover:underline text-[#F5B056]">
                        {truncateAddress(tx.to)}
                      </span>
                    </Link>
                    <Button
                      variant="ghost"
                      size="icon"
                      onClick={() => copyToClipboard(tx.to)}
                      className="h-5 w-5 p-0"
                    >
                      <Copy size={12} />
                    </Button>
                  </div>
                </TableCell>
                <TableCell>{tx.value}</TableCell>
              </TableRow>
            ))
          )}
        </TableBody>
      </Table>
    </div>
  );
} <|MERGE_RESOLUTION|>--- conflicted
+++ resolved
@@ -38,7 +38,6 @@
   const [isMobile, setIsMobile] = useState(false);
   const { toast } = useToast();
 
-<<<<<<< HEAD
   const copyToClipboard = async (text: string) => {
     try {
       await navigator.clipboard.writeText(text);
@@ -53,38 +52,7 @@
 
   const truncateAddress = (address: string) => {
     return `${address.slice(0, 6)}...${address.slice(-4)}`;
-=======
-  interface MethodSignatures {
-    [key: string]: string;
-  }
-
-  const knownMethods: MethodSignatures = {
-    '0xa9059cbb': 'Transfer',
-    '0x23b872dd': 'TransferFrom',
-    '0x095ea7b3': 'Approve',
-    '0x70a08231': 'BalanceOf',
-    '0x18160ddd': 'TotalSupply',
-    '0x313ce567': 'Decimals',
-    '0x06fdde03': 'Name',
-    '0x95d89b41': 'Symbol',
-    '0xd0e30db0': 'Deposit',
-    '0x2e1a7d4d': 'Withdraw',
-    '0x3593564c': 'Execute',
-    '0x4a25d94a': 'SwapExactTokensForTokens',
-    '0x7ff36ab5': 'SwapExactETHForTokens',
-    '0x791ac947': 'SwapExactTokensForETH',
-    '0xfb3bdb41': 'SwapETHForExactTokens',
-    '0x5c11d795': 'SwapTokensForExactTokens',
-    '0xb6f9de95': 'Claim',
-    '0x6a627842': 'Mint',
-    '0xa0712d68': 'Mint',
-  };
-
-  const getTransactionMethod = (input: string): string => {
-    if (input === '0x') return 'Transfer';
-    const functionSelector = input.slice(0, 10).toLowerCase();
-    return knownMethods[functionSelector] || 'Swap';
->>>>>>> f41d782f
+
   };
 
   const getRelativeTime = (timestamp: number | string) => {
@@ -128,19 +96,8 @@
           throw new Error('Failed to fetch transactions');
         }
 
-<<<<<<< HEAD
         const data = await response.json();
-=======
-      const latestBlockResponse = await fetch('/api/etherscan?module=proxy&action=eth_blockNumber');
-      if (!latestBlockResponse.ok) throw new Error('Failed to fetch latest block');
-      const latestBlockData = await latestBlockResponse.json();
-
-      const response = await fetch(
-        `/api/etherscan?module=proxy&action=eth_getBlockByNumber&tag=${latestBlockData.result}&boolean=true`
-      );
-      if (!response.ok) throw new Error('Failed to fetch block transactions');
-      const data = await response.json();
->>>>>>> f41d782f
+
 
         if (data.error) {
           throw new Error(data.error);
