<<<<<<< HEAD
// app/layout.tsx
=======
/**
 * Main layout configuration for the CryptoPath application
 * This file defines the root structure and global providers used across the app
 */
>>>>>>> 5fc6df6a
import type { Metadata } from "next";
import { Geist, Geist_Mono } from "next/font/google";
// Core layout components
import Header from "@/components/Header";
import Footer from "@/components/Footer";
import ParticlesBackground from "@/components/ParticlesBackground";
import { SplashScreen } from '@/components/SplashScreen';
<<<<<<< HEAD
import QueryProvider from "./QueryProvider";
import "./globals.css";
import { Toaster } from 'react-hot-toast';
import { WalletProvider } from '@/components/Faucet/walletcontext';
import { SettingsProvider } from "@/components/context/SettingsContext";
import ClientLayout from "@/components/ClientLayout"; // Import Client Component mới
=======
// State management and context providers
import QueryProvider from "./QueryProvider"; // Data fetching provider
import "./globals.css";
import { Toaster } from 'react-hot-toast'; // Toast notification system
import { WalletProvider } from '@/components/Faucet/walletcontext'; // Blockchain wallet context
import { AuthProvider } from '@/lib/context/AuthContext'; // Authentication context
>>>>>>> 5fc6df6a

/**
 * Geist Sans font configuration
 * A modern, minimalist sans-serif typeface for primary text content
 */
const geistSans = Geist({
  variable: "--font-geist-sans", // CSS variable name for font-family access
  subsets: ["latin"],           // Character subset for optimization
});

/**
 * Geist Mono font configuration
 * A monospace variant for code blocks and technical content
 */
const geistMono = Geist_Mono({
  variable: "--font-geist-mono", // CSS variable name for font-family access
  subsets: ["latin"],            // Character subset for optimization
});

/**
 * Metadata configuration for the CryptoPath application.
 * [existing comment preserved]
 */
export const metadata: Metadata = { 
  title: "CryptoPath",
  description: "Create by members of group 3 - Navigate the world of blockchain with CryptoPath",
  icons: {
    icon: "/favicon.ico",
  },
  openGraph: {
    title: "CryptoPath",
    description: "Create by members of group 3 - Navigate the world of blockchain with CryptoPath",
    images: [
      {
        url: '/og-image.jpg',
        width: 1200,
        height: 630,
        alt: 'CryptoPath - Blockchain Explorer',
      }
    ],
  },
  twitter: {
    card: 'summary_large_image',
    title: "CryptoPath",
    description: "Create by members of group 3 - Navigate the world of blockchain with CryptoPath",
    images: ['/og-image.jpg'],
  },
};

/**
 * Root layout component that wraps the entire application
 * Establishes the provider hierarchy for global state and context
 * 
 * @param children - The page content to render within the layout
 */
export default function RootLayout({ children }: { children: React.ReactNode }) {
  return (
    <html lang="en">
<<<<<<< HEAD
      <body className={`${geistSans.variable} ${geistMono.variable} antialiased`}>
        <SettingsProvider>
          <WalletProvider>
            <QueryProvider>
              <ClientLayout> {/* Sử dụng Client Component */}
                <SplashScreen />
                <Header />
                {children}
                <Toaster position="top-center" />
                <Footer />
              </ClientLayout>
            </QueryProvider>
          </WalletProvider>
        </SettingsProvider>
=======
      <body>
        {/* AuthProvider - Manages user authentication state */}
        <AuthProvider>
          {/* WalletProvider - Manages blockchain wallet connections and state */}
          <WalletProvider>
            {/* QueryProvider - Handles data fetching and caching */}
            <QueryProvider>
              {/* Application UI components */}
              <SplashScreen /> {/* Initial loading screen */}
              <Header /> {/* Global navigation */}
              {children} {/* Page-specific content */}
              <Toaster position="top-center" /> {/* Toast notification container */}
              <Footer /> {/* Global footer */}
            </QueryProvider>
          </WalletProvider>
        </AuthProvider>
>>>>>>> 5fc6df6a
      </body>
    </html>
  );
}<|MERGE_RESOLUTION|>--- conflicted
+++ resolved
@@ -1,11 +1,7 @@
-<<<<<<< HEAD
-// app/layout.tsx
-=======
 /**
  * Main layout configuration for the CryptoPath application
  * This file defines the root structure and global providers used across the app
  */
->>>>>>> 5fc6df6a
 import type { Metadata } from "next";
 import { Geist, Geist_Mono } from "next/font/google";
 // Core layout components
@@ -13,29 +9,22 @@
 import Footer from "@/components/Footer";
 import ParticlesBackground from "@/components/ParticlesBackground";
 import { SplashScreen } from '@/components/SplashScreen';
-<<<<<<< HEAD
-import QueryProvider from "./QueryProvider";
-import "./globals.css";
-import { Toaster } from 'react-hot-toast';
-import { WalletProvider } from '@/components/Faucet/walletcontext';
-import { SettingsProvider } from "@/components/context/SettingsContext";
-import ClientLayout from "@/components/ClientLayout"; // Import Client Component mới
-=======
 // State management and context providers
 import QueryProvider from "./QueryProvider"; // Data fetching provider
 import "./globals.css";
 import { Toaster } from 'react-hot-toast'; // Toast notification system
 import { WalletProvider } from '@/components/Faucet/walletcontext'; // Blockchain wallet context
 import { AuthProvider } from '@/lib/context/AuthContext'; // Authentication context
->>>>>>> 5fc6df6a
+import { SettingsProvider } from "@/components/context/SettingsContext"; // Settings context
+import ClientLayout from "@/components/ClientLayout"; // Client Component
 
 /**
  * Geist Sans font configuration
  * A modern, minimalist sans-serif typeface for primary text content
  */
 const geistSans = Geist({
-  variable: "--font-geist-sans", // CSS variable name for font-family access
-  subsets: ["latin"],           // Character subset for optimization
+  variable: "--font-geist-sans",
+  subsets: ["latin"],
 });
 
 /**
@@ -43,13 +32,12 @@
  * A monospace variant for code blocks and technical content
  */
 const geistMono = Geist_Mono({
-  variable: "--font-geist-mono", // CSS variable name for font-family access
-  subsets: ["latin"],            // Character subset for optimization
+  variable: "--font-geist-mono",
+  subsets: ["latin"],
 });
 
 /**
- * Metadata configuration for the CryptoPath application.
- * [existing comment preserved]
+ * Metadata configuration for the CryptoPath application
  */
 export const metadata: Metadata = { 
   title: "CryptoPath",
@@ -86,39 +74,22 @@
 export default function RootLayout({ children }: { children: React.ReactNode }) {
   return (
     <html lang="en">
-<<<<<<< HEAD
       <body className={`${geistSans.variable} ${geistMono.variable} antialiased`}>
-        <SettingsProvider>
-          <WalletProvider>
-            <QueryProvider>
-              <ClientLayout> {/* Sử dụng Client Component */}
-                <SplashScreen />
-                <Header />
-                {children}
-                <Toaster position="top-center" />
-                <Footer />
-              </ClientLayout>
-            </QueryProvider>
-          </WalletProvider>
-        </SettingsProvider>
-=======
-      <body>
-        {/* AuthProvider - Manages user authentication state */}
         <AuthProvider>
-          {/* WalletProvider - Manages blockchain wallet connections and state */}
-          <WalletProvider>
-            {/* QueryProvider - Handles data fetching and caching */}
-            <QueryProvider>
-              {/* Application UI components */}
-              <SplashScreen /> {/* Initial loading screen */}
-              <Header /> {/* Global navigation */}
-              {children} {/* Page-specific content */}
-              <Toaster position="top-center" /> {/* Toast notification container */}
-              <Footer /> {/* Global footer */}
-            </QueryProvider>
-          </WalletProvider>
+          <SettingsProvider>
+            <WalletProvider>
+              <QueryProvider>
+                <ClientLayout>
+                  <SplashScreen />
+                  <Header />
+                  {children}
+                  <Toaster position="top-center" />
+                  <Footer />
+                </ClientLayout>
+              </QueryProvider>
+            </WalletProvider>
+          </SettingsProvider>
         </AuthProvider>
->>>>>>> 5fc6df6a
       </body>
     </html>
   );
